import numpy as np
import torch as th
from gymnasium import spaces

from stable_baselines3.common.vec_env.stacked_observations import StackedObservations
from stable_baselines3.common.vec_env.util import as_torch_dtype, obs_as_tensor

compute_stacking = StackedObservations.compute_stacking
NUM_ENVS = 2
N_STACK = 4
H, W, C = 16, 24, 3


def test_compute_stacking_box():
    space = spaces.Box(-1, 1, (4,))
    channels_first, stack_dimension, stacked_shape, repeat_axis = compute_stacking(N_STACK, observation_space=space)
    assert not channels_first  # default is channel last
    assert stack_dimension == -1
    assert stacked_shape == (N_STACK * 4,)
    assert repeat_axis == -1


def test_compute_stacking_multidim_box():
    space = spaces.Box(-1, 1, (4, 5))
    channels_first, stack_dimension, stacked_shape, repeat_axis = compute_stacking(N_STACK, observation_space=space)
    assert not channels_first  # default is channel last
    assert stack_dimension == -1
    assert stacked_shape == (4, N_STACK * 5)
    assert repeat_axis == -1


def test_compute_stacking_multidim_box_channel_first():
    space = spaces.Box(-1, 1, (4, 5))
    channels_first, stack_dimension, stacked_shape, repeat_axis = compute_stacking(
        N_STACK, observation_space=space, channels_order="first"
    )
    assert channels_first  # default is channel last
    assert stack_dimension == 1
    assert stacked_shape == (N_STACK * 4, 5)
    assert repeat_axis == 0


def test_compute_stacking_image_channel_first():
    """Detect that image is channel first and stack in that dimension."""
    space = spaces.Box(0, 255, (C, H, W), dtype=np.uint8)
    channels_first, stack_dimension, stacked_shape, repeat_axis = compute_stacking(N_STACK, observation_space=space)
    assert channels_first  # default is channel last
    assert stack_dimension == 1
    assert stacked_shape == (N_STACK * C, H, W)
    assert repeat_axis == 0


def test_compute_stacking_image_channel_last():
    """Detect that image is channel last and stack in that dimension."""
    space = spaces.Box(0, 255, (H, W, C), dtype=np.uint8)
    channels_first, stack_dimension, stacked_shape, repeat_axis = compute_stacking(N_STACK, observation_space=space)
    assert not channels_first  # default is channel last
    assert stack_dimension == -1
    assert stacked_shape == (H, W, N_STACK * C)
    assert repeat_axis == -1


def test_compute_stacking_image_channel_first_stack_last():
    """Detect that image is channel first and stack in that dimension."""
    space = spaces.Box(0, 255, (C, H, W), dtype=np.uint8)
    channels_first, stack_dimension, stacked_shape, repeat_axis = compute_stacking(
        N_STACK, observation_space=space, channels_order="last"
    )
    assert not channels_first  # default is channel last
    assert stack_dimension == -1
    assert stacked_shape == (C, H, N_STACK * W)
    assert repeat_axis == -1


def test_compute_stacking_image_channel_last_stack_first():
    """Detect that image is channel last and stack in that dimension."""
    space = spaces.Box(0, 255, (H, W, C), dtype=np.uint8)
    channels_first, stack_dimension, stacked_shape, repeat_axis = compute_stacking(
        N_STACK, observation_space=space, channels_order="first"
    )
    assert channels_first  # default is channel last
    assert stack_dimension == 1
    assert stacked_shape == (N_STACK * H, W, C)
    assert repeat_axis == 0


def test_reset_update_box():
    space = spaces.Box(-1, 1, (4,))
    stacked_observations = StackedObservations(NUM_ENVS, N_STACK, space)
    observations_1 = obs_as_tensor(np.stack([space.sample() for _ in range(NUM_ENVS)]), None)
    stacked_obs = stacked_observations.reset(observations_1)
    assert stacked_obs.shape == (NUM_ENVS, N_STACK * 4)
    assert stacked_obs.dtype == as_torch_dtype(space.dtype)
    observations_2 = obs_as_tensor(np.stack([space.sample() for _ in range(NUM_ENVS)]), None)
    dones = th.zeros((NUM_ENVS,), dtype=bool)
    infos = [{} for _ in range(NUM_ENVS)]
    stacked_obs, infos = stacked_observations.update(observations_2, dones, infos)
    assert stacked_obs.shape == (NUM_ENVS, N_STACK * 4)
    assert stacked_obs.dtype == as_torch_dtype(space.dtype)
    assert th.equal(
        stacked_obs,
        th.cat((th.zeros_like(observations_1), th.zeros_like(observations_1), observations_1, observations_2), axis=-1),
    )


def test_reset_update_multidim_box():
    space = spaces.Box(-1, 1, (4, 5))
    stacked_observations = StackedObservations(NUM_ENVS, N_STACK, space)
    observations_1 = obs_as_tensor(np.stack([space.sample() for _ in range(NUM_ENVS)]), None)
    stacked_obs = stacked_observations.reset(observations_1)
    assert stacked_obs.shape == (NUM_ENVS, 4, N_STACK * 5)
    assert stacked_obs.dtype == as_torch_dtype(space.dtype)
    observations_2 = obs_as_tensor(np.stack([space.sample() for _ in range(NUM_ENVS)]), None)
    dones = th.zeros((NUM_ENVS,), dtype=bool)
    infos = [{} for _ in range(NUM_ENVS)]
    stacked_obs, infos = stacked_observations.update(observations_2, dones, infos)
    assert stacked_obs.shape == (NUM_ENVS, 4, N_STACK * 5)
    assert stacked_obs.dtype == as_torch_dtype(space.dtype)
    assert th.equal(
        stacked_obs,
        th.cat((th.zeros_like(observations_1), th.zeros_like(observations_1), observations_1, observations_2), axis=-1),
    )


def test_reset_update_multidim_box_channel_first():
    space = spaces.Box(-1, 1, (4, 5))
    stacked_observations = StackedObservations(NUM_ENVS, N_STACK, space, channels_order="first")
    observations_1 = obs_as_tensor(np.stack([space.sample() for _ in range(NUM_ENVS)]), None)
    stacked_obs = stacked_observations.reset(observations_1)
    assert stacked_obs.shape == (NUM_ENVS, N_STACK * 4, 5)
    assert stacked_obs.dtype == as_torch_dtype(space.dtype)
    observations_2 = obs_as_tensor(np.stack([space.sample() for _ in range(NUM_ENVS)]), None)
    dones = th.zeros((NUM_ENVS,), dtype=bool)
    infos = [{} for _ in range(NUM_ENVS)]
    stacked_obs, infos = stacked_observations.update(observations_2, dones, infos)
    assert stacked_obs.shape == (NUM_ENVS, N_STACK * 4, 5)
    assert stacked_obs.dtype == as_torch_dtype(space.dtype)
    assert th.equal(
        stacked_obs,
        th.cat((th.zeros_like(observations_1), th.zeros_like(observations_1), observations_1, observations_2), axis=1),
    )


def test_reset_update_image_channel_first():
    space = spaces.Box(0, 255, (C, H, W), dtype=np.uint8)
    stacked_observations = StackedObservations(NUM_ENVS, N_STACK, space)
    observations_1 = obs_as_tensor(np.stack([space.sample() for _ in range(NUM_ENVS)]), None)
    stacked_obs = stacked_observations.reset(observations_1)
    assert stacked_obs.shape == (NUM_ENVS, N_STACK * C, H, W)
    assert stacked_obs.dtype == as_torch_dtype(space.dtype)
    observations_2 = obs_as_tensor(np.stack([space.sample() for _ in range(NUM_ENVS)]), None)
    dones = th.zeros((NUM_ENVS,), dtype=bool)
    infos = [{} for _ in range(NUM_ENVS)]
    stacked_obs, infos = stacked_observations.update(observations_2, dones, infos)
    assert stacked_obs.shape == (NUM_ENVS, N_STACK * C, H, W)
    assert stacked_obs.dtype == as_torch_dtype(space.dtype)
    assert th.equal(
        stacked_obs,
        th.cat((th.zeros_like(observations_1), th.zeros_like(observations_1), observations_1, observations_2), axis=1),
    )


def test_reset_update_image_channel_last():
    space = spaces.Box(0, 255, (H, W, C), dtype=np.uint8)
    stacked_observations = StackedObservations(NUM_ENVS, N_STACK, space)
    observations_1 = obs_as_tensor(np.stack([space.sample() for _ in range(NUM_ENVS)]), None)
    stacked_obs = stacked_observations.reset(observations_1)
    assert stacked_obs.shape == (NUM_ENVS, H, W, N_STACK * C)
    assert stacked_obs.dtype == as_torch_dtype(space.dtype)
    observations_2 = obs_as_tensor(np.stack([space.sample() for _ in range(NUM_ENVS)]), None)
    dones = th.zeros((NUM_ENVS,), dtype=bool)
    infos = [{} for _ in range(NUM_ENVS)]
    stacked_obs, infos = stacked_observations.update(observations_2, dones, infos)
    assert stacked_obs.shape == (NUM_ENVS, H, W, N_STACK * C)
    assert stacked_obs.dtype == as_torch_dtype(space.dtype)
    assert th.equal(
        stacked_obs,
        th.cat((th.zeros_like(observations_1), th.zeros_like(observations_1), observations_1, observations_2), axis=-1),
    )


def test_reset_update_image_channel_first_stack_last():
    space = spaces.Box(0, 255, (C, H, W), dtype=np.uint8)
    stacked_observations = StackedObservations(NUM_ENVS, N_STACK, space, channels_order="last")
    observations_1 = obs_as_tensor(np.stack([space.sample() for _ in range(NUM_ENVS)]), None)
    stacked_obs = stacked_observations.reset(observations_1)
    assert stacked_obs.shape == (NUM_ENVS, C, H, N_STACK * W)
    assert stacked_obs.dtype == as_torch_dtype(space.dtype)
    observations_2 = obs_as_tensor(np.stack([space.sample() for _ in range(NUM_ENVS)]), None)
    dones = np.zeros((NUM_ENVS,), dtype=bool)
    infos = [{} for _ in range(NUM_ENVS)]
    stacked_obs, infos = stacked_observations.update(observations_2, dones, infos)
    assert stacked_obs.shape == (NUM_ENVS, C, H, N_STACK * W)
    assert stacked_obs.dtype == as_torch_dtype(space.dtype)
    assert np.array_equal(
        stacked_obs,
        np.concatenate(
            (np.zeros_like(observations_1), np.zeros_like(observations_1), observations_1, observations_2), axis=-1
        ),
    )


def test_reset_update_image_channel_last_stack_first():
    space = spaces.Box(0, 255, (H, W, C), dtype=np.uint8)
    stacked_observations = StackedObservations(NUM_ENVS, N_STACK, space, channels_order="first")
    observations_1 = obs_as_tensor(np.stack([space.sample() for _ in range(NUM_ENVS)]), None)
    stacked_obs = stacked_observations.reset(observations_1)
    assert stacked_obs.shape == (NUM_ENVS, N_STACK * H, W, C)
    assert stacked_obs.dtype == as_torch_dtype(space.dtype)
    observations_2 = obs_as_tensor(np.stack([space.sample() for _ in range(NUM_ENVS)]), None)
    dones = th.zeros((NUM_ENVS,), dtype=bool)
    infos = [{} for _ in range(NUM_ENVS)]
    stacked_obs, infos = stacked_observations.update(observations_2, dones, infos)
    assert stacked_obs.shape == (NUM_ENVS, N_STACK * H, W, C)
    assert stacked_obs.dtype == as_torch_dtype(space.dtype)
    assert th.equal(
        stacked_obs,
        th.cat((th.zeros_like(observations_1), th.zeros_like(observations_1), observations_1, observations_2), axis=1),
    )


def test_reset_update_dict():
    space = spaces.Dict({"key1": spaces.Box(0, 255, (H, W, C), dtype=np.uint8), "key2": spaces.Box(-1, 1, (4, 5))})
    stacked_observations = StackedObservations(NUM_ENVS, N_STACK, space, channels_order={"key1": "first", "key2": "last"})
    observations_1 = obs_as_tensor(
<<<<<<< HEAD
        {key: np.stack([subspace.sample() for _ in range(NUM_ENVS)]) for key, subspace in space.spaces.items()}, None
=======
        {key: np.stack([subspace.sample() for _ in range(NUM_ENVS)]) for key, subspace in space.spaces.items()}
>>>>>>> d012a26b
    )
    stacked_obs = stacked_observations.reset(observations_1)
    assert isinstance(stacked_obs, dict)
    assert stacked_obs["key1"].shape == (NUM_ENVS, N_STACK * H, W, C)
    assert stacked_obs["key2"].shape == (NUM_ENVS, 4, N_STACK * 5)
    assert stacked_obs["key1"].dtype == as_torch_dtype(space["key1"].dtype)
    assert stacked_obs["key2"].dtype == as_torch_dtype(space["key2"].dtype)
    observations_2 = obs_as_tensor(
<<<<<<< HEAD
        {key: np.stack([subspace.sample() for _ in range(NUM_ENVS)]) for key, subspace in space.spaces.items()}, None
=======
        {key: np.stack([subspace.sample() for _ in range(NUM_ENVS)]) for key, subspace in space.spaces.items()}
>>>>>>> d012a26b
    )
    dones = np.zeros((NUM_ENVS,), dtype=bool)
    infos = [{} for _ in range(NUM_ENVS)]
    stacked_obs, infos = stacked_observations.update(observations_2, dones, infos)
    assert stacked_obs["key1"].shape == (NUM_ENVS, N_STACK * H, W, C)
    assert stacked_obs["key2"].shape == (NUM_ENVS, 4, N_STACK * 5)
    assert stacked_obs["key1"].dtype == as_torch_dtype(space["key1"].dtype)
    assert stacked_obs["key2"].dtype == as_torch_dtype(space["key2"].dtype)

    assert th.equal(
        stacked_obs["key1"],
        th.cat(
            (
                th.zeros_like(observations_1["key1"]),
                th.zeros_like(observations_1["key1"]),
                observations_1["key1"],
                observations_2["key1"],
            ),
            axis=1,
        ),
    )
    assert th.equal(
        stacked_obs["key2"],
        th.cat(
            (
                th.zeros_like(observations_1["key2"]),
                th.zeros_like(observations_1["key2"]),
                observations_1["key2"],
                observations_2["key2"],
            ),
            axis=-1,
        ),
    )


def test_episode_termination_box():
    space = spaces.Box(-1, 1, (4,))
    stacked_observations = StackedObservations(NUM_ENVS, N_STACK, space)
    observations_1 = obs_as_tensor(np.stack([space.sample() for _ in range(NUM_ENVS)]), None)
    stacked_observations.reset(observations_1)
    observations_2 = obs_as_tensor(np.stack([space.sample() for _ in range(NUM_ENVS)]), None)
    dones = th.zeros((NUM_ENVS,), dtype=bool)
    infos = [{} for _ in range(NUM_ENVS)]
    stacked_observations.update(observations_2, dones, infos)
    terminal_observation = obs_as_tensor(space.sample(), None)
    infos[1]["terminal_observation"] = terminal_observation  # episode termination in env1
    dones[1] = True
    observations_3 = obs_as_tensor(np.stack([space.sample() for _ in range(NUM_ENVS)]), None)
    stacked_obs, infos = stacked_observations.update(observations_3, dones, infos)
    zeros = th.zeros_like(observations_1[0])
    true_stacked_obs_env1 = th.cat((zeros, observations_1[0], observations_2[0], observations_3[0]), axis=-1)
    true_stacked_obs_env2 = th.cat((zeros, zeros, zeros, observations_3[1]), axis=-1)
    true_stacked_obs = th.stack((true_stacked_obs_env1, true_stacked_obs_env2))
    assert th.equal(true_stacked_obs, stacked_obs)


def test_episode_termination_dict():
    space = spaces.Dict({"key1": spaces.Box(0, 255, (H, W, 3), dtype=np.uint8), "key2": spaces.Box(-1, 1, (4, 5))})
    stacked_observations = StackedObservations(NUM_ENVS, N_STACK, space, channels_order={"key1": "first", "key2": "last"})
    observations_1 = obs_as_tensor(
<<<<<<< HEAD
        {key: np.stack([subspace.sample() for _ in range(NUM_ENVS)]) for key, subspace in space.spaces.items()}, None
    )
    stacked_observations.reset(observations_1)
    observations_2 = obs_as_tensor(
        {key: np.stack([subspace.sample() for _ in range(NUM_ENVS)]) for key, subspace in space.spaces.items()}, None
=======
        {key: np.stack([subspace.sample() for _ in range(NUM_ENVS)]) for key, subspace in space.spaces.items()}
    )
    stacked_observations.reset(observations_1)
    observations_2 = obs_as_tensor(
        {key: np.stack([subspace.sample() for _ in range(NUM_ENVS)]) for key, subspace in space.spaces.items()}
>>>>>>> d012a26b
    )
    dones = th.zeros((NUM_ENVS,), dtype=bool)
    infos = [{} for _ in range(NUM_ENVS)]
    stacked_observations.update(observations_2, dones, infos)
    terminal_observation = obs_as_tensor(space.sample(), None)
    infos[1]["terminal_observation"] = terminal_observation  # episode termination in env1
    dones[1] = True
    observations_3 = obs_as_tensor(
<<<<<<< HEAD
        {key: np.stack([subspace.sample() for _ in range(NUM_ENVS)]) for key, subspace in space.spaces.items()}, None
=======
        {key: np.stack([subspace.sample() for _ in range(NUM_ENVS)]) for key, subspace in space.spaces.items()}
>>>>>>> d012a26b
    )
    stacked_obs, infos = stacked_observations.update(observations_3, dones, infos)

    for key, axis in zip(observations_1.keys(), [0, -1]):
        zeros = th.zeros_like(observations_1[key][0])
        true_stacked_obs_env1 = th.cat(
            (zeros, observations_1[key][0], observations_2[key][0], observations_3[key][0]), axis=axis
        )
        true_stacked_obs_env2 = th.cat((zeros, zeros, zeros, observations_3[key][1]), axis=axis)
        true_stacked_obs = th.stack((true_stacked_obs_env1, true_stacked_obs_env2))
        assert th.equal(true_stacked_obs, stacked_obs[key])<|MERGE_RESOLUTION|>--- conflicted
+++ resolved
@@ -1,7 +1,6 @@
 import numpy as np
 import torch as th
 from gymnasium import spaces
-
 from stable_baselines3.common.vec_env.stacked_observations import StackedObservations
 from stable_baselines3.common.vec_env.util import as_torch_dtype, obs_as_tensor
 
@@ -223,11 +222,7 @@
     space = spaces.Dict({"key1": spaces.Box(0, 255, (H, W, C), dtype=np.uint8), "key2": spaces.Box(-1, 1, (4, 5))})
     stacked_observations = StackedObservations(NUM_ENVS, N_STACK, space, channels_order={"key1": "first", "key2": "last"})
     observations_1 = obs_as_tensor(
-<<<<<<< HEAD
-        {key: np.stack([subspace.sample() for _ in range(NUM_ENVS)]) for key, subspace in space.spaces.items()}, None
-=======
-        {key: np.stack([subspace.sample() for _ in range(NUM_ENVS)]) for key, subspace in space.spaces.items()}
->>>>>>> d012a26b
+        {key: np.stack([subspace.sample() for _ in range(NUM_ENVS)]) for key, subspace in space.spaces.items()}, device=None
     )
     stacked_obs = stacked_observations.reset(observations_1)
     assert isinstance(stacked_obs, dict)
@@ -236,11 +231,7 @@
     assert stacked_obs["key1"].dtype == as_torch_dtype(space["key1"].dtype)
     assert stacked_obs["key2"].dtype == as_torch_dtype(space["key2"].dtype)
     observations_2 = obs_as_tensor(
-<<<<<<< HEAD
-        {key: np.stack([subspace.sample() for _ in range(NUM_ENVS)]) for key, subspace in space.spaces.items()}, None
-=======
-        {key: np.stack([subspace.sample() for _ in range(NUM_ENVS)]) for key, subspace in space.spaces.items()}
->>>>>>> d012a26b
+        {key: np.stack([subspace.sample() for _ in range(NUM_ENVS)]) for key, subspace in space.spaces.items()}, device=None
     )
     dones = np.zeros((NUM_ENVS,), dtype=bool)
     infos = [{} for _ in range(NUM_ENVS)]
@@ -301,19 +292,11 @@
     space = spaces.Dict({"key1": spaces.Box(0, 255, (H, W, 3), dtype=np.uint8), "key2": spaces.Box(-1, 1, (4, 5))})
     stacked_observations = StackedObservations(NUM_ENVS, N_STACK, space, channels_order={"key1": "first", "key2": "last"})
     observations_1 = obs_as_tensor(
-<<<<<<< HEAD
-        {key: np.stack([subspace.sample() for _ in range(NUM_ENVS)]) for key, subspace in space.spaces.items()}, None
+        {key: np.stack([subspace.sample() for _ in range(NUM_ENVS)]) for key, subspace in space.spaces.items()}, device=None
     )
     stacked_observations.reset(observations_1)
     observations_2 = obs_as_tensor(
-        {key: np.stack([subspace.sample() for _ in range(NUM_ENVS)]) for key, subspace in space.spaces.items()}, None
-=======
-        {key: np.stack([subspace.sample() for _ in range(NUM_ENVS)]) for key, subspace in space.spaces.items()}
-    )
-    stacked_observations.reset(observations_1)
-    observations_2 = obs_as_tensor(
-        {key: np.stack([subspace.sample() for _ in range(NUM_ENVS)]) for key, subspace in space.spaces.items()}
->>>>>>> d012a26b
+        {key: np.stack([subspace.sample() for _ in range(NUM_ENVS)]) for key, subspace in space.spaces.items()}, device=None
     )
     dones = th.zeros((NUM_ENVS,), dtype=bool)
     infos = [{} for _ in range(NUM_ENVS)]
@@ -322,11 +305,7 @@
     infos[1]["terminal_observation"] = terminal_observation  # episode termination in env1
     dones[1] = True
     observations_3 = obs_as_tensor(
-<<<<<<< HEAD
-        {key: np.stack([subspace.sample() for _ in range(NUM_ENVS)]) for key, subspace in space.spaces.items()}, None
-=======
-        {key: np.stack([subspace.sample() for _ in range(NUM_ENVS)]) for key, subspace in space.spaces.items()}
->>>>>>> d012a26b
+        {key: np.stack([subspace.sample() for _ in range(NUM_ENVS)]) for key, subspace in space.spaces.items()}, device=None
     )
     stacked_obs, infos = stacked_observations.update(observations_3, dones, infos)
 
