"""Policies: abstract base class and concrete implementations."""

import collections
import copy
import warnings
from abc import ABC, abstractmethod
from functools import partial
from typing import Any, Dict, List, Optional, Tuple, Type, TypeVar, Union

import numpy as np
import torch as th
from gymnasium import spaces
from torch import nn

from stable_baselines3.common.distributions import (
    BernoulliDistribution,
    CategoricalDistribution,
    DiagGaussianDistribution,
    Distribution,
    MultiCategoricalDistribution,
    StateDependentNoiseDistribution,
    make_proba_distribution,
)
from stable_baselines3.common.preprocessing import get_action_dim, is_image_space, maybe_transpose, preprocess_obs
from stable_baselines3.common.torch_layers import (
    BaseFeaturesExtractor,
    CombinedExtractor,
    FlattenExtractor,
    MlpExtractor,
    NatureCNN,
    create_mlp,
)
from stable_baselines3.common.type_aliases import Schedule, TorchGymObs
from stable_baselines3.common.utils import get_device, is_vectorized_observation, obs_as_tensor

SelfBaseModel = TypeVar("SelfBaseModel", bound="BaseModel")


class BaseModel(nn.Module):
    """
    The base model object: makes predictions in response to observations.

    In the case of policies, the prediction is an action. In the case of critics, it is the
    estimated value of the observation.

    :param observation_space: The observation space of the environment
    :param action_space: The action space of the environment
    :param features_extractor_class: Features extractor to use.
    :param features_extractor_kwargs: Keyword arguments
        to pass to the features extractor.
    :param features_extractor: Network to extract features
        (a CNN when using images, a nn.Flatten() layer otherwise)
    :param normalize_images: Whether to normalize images or not,
         dividing by 255.0 (True by default)
    :param optimizer_class: The optimizer to use,
        ``th.optim.Adam`` by default
    :param optimizer_kwargs: Additional keyword arguments,
        excluding the learning rate, to pass to the optimizer
    """

    optimizer: th.optim.Optimizer

    def __init__(
        self,
        observation_space: spaces.Space,
        action_space: spaces.Space,
        features_extractor_class: Type[BaseFeaturesExtractor] = FlattenExtractor,
        features_extractor_kwargs: Optional[Dict[str, Any]] = None,
        features_extractor: Optional[BaseFeaturesExtractor] = None,
        normalize_images: bool = True,
        optimizer_class: Type[th.optim.Optimizer] = th.optim.Adam,
        optimizer_kwargs: Optional[Dict[str, Any]] = None,
    ):
        super().__init__()

        if optimizer_kwargs is None:
            optimizer_kwargs = {}

        if features_extractor_kwargs is None:
            features_extractor_kwargs = {}

        self.observation_space = observation_space
        self.action_space = action_space
        self.features_extractor = features_extractor
        self.normalize_images = normalize_images

        self.optimizer_class = optimizer_class
        self.optimizer_kwargs = optimizer_kwargs

        self.features_extractor_class = features_extractor_class
        self.features_extractor_kwargs = features_extractor_kwargs
        # Automatically deactivate dtype and bounds checks
        if normalize_images is False and issubclass(features_extractor_class, (NatureCNN, CombinedExtractor)):
            self.features_extractor_kwargs.update(dict(normalized_image=True))

    def _update_features_extractor(
        self,
        net_kwargs: Dict[str, Any],
        features_extractor: Optional[BaseFeaturesExtractor] = None,
    ) -> Dict[str, Any]:
        """
        Update the network keyword arguments and create a new features extractor object if needed.
        If a ``features_extractor`` object is passed, then it will be shared.

        :param net_kwargs: the base network keyword arguments, without the ones
            related to features extractor
        :param features_extractor: a features extractor object.
            If None, a new object will be created.
        :return: The updated keyword arguments
        """
        net_kwargs = net_kwargs.copy()
        if features_extractor is None:
            # The features extractor is not shared, create a new one
            features_extractor = self.make_features_extractor()
        net_kwargs.update(dict(features_extractor=features_extractor, features_dim=features_extractor.features_dim))
        return net_kwargs

    def make_features_extractor(self) -> BaseFeaturesExtractor:
        """Helper method to create a features extractor."""
        return self.features_extractor_class(self.observation_space, **self.features_extractor_kwargs)

<<<<<<< HEAD
    def extract_features(self, obs: TorchGymObs, features_extractor: Optional[BaseFeaturesExtractor] = None) -> th.Tensor:
=======
    def extract_features(self, obs: th.Tensor, features_extractor: BaseFeaturesExtractor) -> th.Tensor:
>>>>>>> fd0cd823
        """
        Preprocess the observation if needed and extract features.

         :param obs: The observation
         :param features_extractor: The features extractor to use.
         :return: The extracted features
        """
        preprocessed_obs = preprocess_obs(obs, self.observation_space, normalize_images=self.normalize_images)
        return features_extractor(preprocessed_obs)

    def _get_constructor_parameters(self) -> Dict[str, Any]:
        """
        Get data that need to be saved in order to re-create the model when loading it from disk.

        :return: The dictionary to pass to the as kwargs constructor when reconstruction this model.
        """
        return dict(
            observation_space=self.observation_space,
            action_space=self.action_space,
            # Passed to the constructor by child class
            # squash_output=self.squash_output,
            # features_extractor=self.features_extractor
            normalize_images=self.normalize_images,
        )

    @property
    def device(self) -> th.device:
        """Infer which device this policy lives on by inspecting its parameters.
        If it has no parameters, the 'cpu' device is used as a fallback.

        :return:"""
        for param in self.parameters():
            return param.device
        return get_device("cpu")

    def save(self, path: str) -> None:
        """
        Save model to a given location.

        :param path:
        """
        th.save({"state_dict": self.state_dict(), "data": self._get_constructor_parameters()}, path)

    @classmethod
    def load(cls: Type[SelfBaseModel], path: str, device: Union[th.device, str] = "auto") -> SelfBaseModel:
        """
        Load model from path.

        :param path:
        :param device: Device on which the policy should be loaded.
        :return:
        """
        device = get_device(device)
        saved_variables = th.load(path, map_location=device)

        # Create policy object
        model = cls(**saved_variables["data"])  # pytype: disable=not-instantiable
        # Load weights
        model.load_state_dict(saved_variables["state_dict"])
        model.to(device)
        return model

    def load_from_vector(self, vector: np.ndarray) -> None:
        """
        Load parameters from a 1D vector.

        :param vector:
        """
        th.nn.utils.vector_to_parameters(th.as_tensor(vector, dtype=th.float, device=self.device), self.parameters())

    def parameters_to_vector(self) -> np.ndarray:
        """
        Convert the parameters to a 1D vector.

        :return:
        """
        return th.nn.utils.parameters_to_vector(self.parameters()).detach().cpu().numpy()

    def set_training_mode(self, mode: bool) -> None:
        """
        Put the policy in either training or evaluation mode.

        This affects certain modules, such as batch normalisation and dropout.

        :param mode: if true, set to training mode, else set to evaluation mode
        """
        self.train(mode)

<<<<<<< HEAD
    def obs_to_tensor(self, observation: Union[th.Tensor, Dict[str, th.Tensor], np.ndarray, Dict[str, np.ndarray]]) -> Tuple[th.Tensor, bool]:
=======
    def is_vectorized_observation(self, observation: Union[np.ndarray, Dict[str, np.ndarray]]) -> bool:
        """
        Check whether or not the observation is vectorized,
        apply transposition to image (so that they are channel-first) if needed.
        This is used in DQN when sampling random action (epsilon-greedy policy)

        :param observation: the input observation to check
        :return: whether the given observation is vectorized or not
        """
        vectorized_env = False
        if isinstance(observation, dict):
            for key, obs in observation.items():
                obs_space = self.observation_space.spaces[key]
                vectorized_env = vectorized_env or is_vectorized_observation(maybe_transpose(obs, obs_space), obs_space)
        else:
            vectorized_env = is_vectorized_observation(
                maybe_transpose(observation, self.observation_space), self.observation_space
            )
        return vectorized_env

    def obs_to_tensor(self, observation: Union[np.ndarray, Dict[str, np.ndarray]]) -> Tuple[th.Tensor, bool]:
>>>>>>> fd0cd823
        """
        Convert an input observation to a PyTorch tensor that can be fed to a model.
        Includes sugar-coating to handle different observations (e.g. normalizing images).

        :param observation: the input observation
        :return: The observation as PyTorch tensor
            and whether the observation is vectorized or not
        """
        vectorized_env = False
        if isinstance(observation, dict):
            # need to copy the dict as the dict in VecFrameStack will become a torch tensor
            observation = copy.deepcopy(observation)
            for key, obs in observation.items():
                obs_space = self.observation_space.spaces[key]
                if is_image_space(obs_space):
                    obs_ = maybe_transpose(obs, obs_space)
                else:
                    if isinstance(obs, th.Tensor):
                        obs_ = obs
                    else:
                        obs_ = np.array(obs)
                vectorized_env = vectorized_env or is_vectorized_observation(obs_, obs_space)
                # Add batch dimension if needed
                observation[key] = obs_.reshape((-1, *self.observation_space[key].shape))

        elif is_image_space(self.observation_space):
            # Handle the different cases for images
            # as PyTorch use channel first format
            observation = maybe_transpose(observation, self.observation_space)

        elif not isinstance(observation, th.Tensor):
            observation = np.array(observation)

        if not isinstance(observation, dict):
            # Dict obs need to be handled separately
            vectorized_env = is_vectorized_observation(observation, self.observation_space)
            # Add batch dimension if needed
            observation = observation.reshape((-1, *self.observation_space.shape))

        observation = obs_as_tensor(observation, self.device)
        return observation, vectorized_env


class BasePolicy(BaseModel, ABC):
    """The base policy object.

    Parameters are mostly the same as `BaseModel`; additions are documented below.

    :param args: positional arguments passed through to `BaseModel`.
    :param kwargs: keyword arguments passed through to `BaseModel`.
    :param squash_output: For continuous actions, whether the output is squashed
        or not using a ``tanh()`` function.
    """

    features_extractor: BaseFeaturesExtractor

    def __init__(self, *args, squash_output: bool = False, **kwargs):
        super().__init__(*args, **kwargs)
        self._squash_output = squash_output

    @staticmethod
    def _dummy_schedule(progress_remaining: float) -> float:
        """(float) Useful for pickling policy."""
        del progress_remaining
        return 0.0

    @property
    def squash_output(self) -> bool:
        """(bool) Getter for squash_output."""
        return self._squash_output

    @staticmethod
    def init_weights(module: nn.Module, gain: float = 1) -> None:
        """
        Orthogonal initialization (used in PPO and A2C)
        """
        if isinstance(module, (nn.Linear, nn.Conv2d)):
            nn.init.orthogonal_(module.weight, gain=gain)
            if module.bias is not None:
                module.bias.data.fill_(0.0)

    @abstractmethod
    def _predict(self, observation: th.Tensor, deterministic: bool = False) -> th.Tensor:
        """
        Get the action according to the policy for a given observation.

        By default provides a dummy implementation -- not all BasePolicy classes
        implement this, e.g. if they are a Critic in an Actor-Critic method.

        :param observation:
        :param deterministic: Whether to use stochastic or deterministic actions
        :return: Taken action according to the policy
        """

    def predict(
        self,
        observation: Union[np.ndarray, Dict[str, np.ndarray]],
        state: Optional[Tuple[np.ndarray, ...]] = None,
        episode_start: Optional[np.ndarray] = None,
        deterministic: bool = False,
    ) -> Tuple[np.ndarray, Optional[Tuple[np.ndarray, ...]]]:
        """
        Get the policy action from an observation (and optional hidden state).
        Includes sugar-coating to handle different observations (e.g. normalizing images).

        :param observation: the input observation
        :param state: The last hidden states (can be None, used in recurrent policies)
        :param episode_start: The last masks (can be None, used in recurrent policies)
            this correspond to beginning of episodes,
            where the hidden states of the RNN must be reset.
        :param deterministic: Whether or not to return deterministic actions.
        :return: the model's action and the next hidden state
            (used in recurrent policies)
        """
        # Switch to eval mode (this affects batch norm / dropout)
        self.set_training_mode(False)

        observation, vectorized_env = self.obs_to_tensor(observation)

        with th.no_grad():
            actions = self._predict(observation, deterministic=deterministic)
        # Convert to numpy, and reshape to the original action shape
        actions = actions.cpu().numpy().reshape((-1, *self.action_space.shape))

        if isinstance(self.action_space, spaces.Box):
            if self.squash_output:
                # Rescale to proper domain when using squashing
                actions = self.unscale_action(actions)
            else:
                # Actions could be on arbitrary scale, so clip the actions to avoid
                # out of bound error (e.g. if sampling from a Gaussian distribution)
                actions = np.clip(actions, self.action_space.low, self.action_space.high)

        # Remove batch dimension if needed
        if not vectorized_env:
            actions = actions.squeeze(axis=0)

        return actions, state

    def scale_action(self, action: np.ndarray) -> np.ndarray:
        """
        Rescale the action from [low, high] to [-1, 1]
        (no need for symmetric action space)

        :param action: Action to scale
        :return: Scaled action
        """
        low, high = self.action_space.low, self.action_space.high
        return 2.0 * ((action - low) / (high - low)) - 1.0

    def unscale_action(self, scaled_action: np.ndarray) -> np.ndarray:
        """
        Rescale the action from [-1, 1] to [low, high]
        (no need for symmetric action space)

        :param scaled_action: Action to un-scale
        """
        low, high = self.action_space.low, self.action_space.high
        return low + (0.5 * (scaled_action + 1.0) * (high - low))


class ActorCriticPolicy(BasePolicy):
    """
    Policy class for actor-critic algorithms (has both policy and value prediction).
    Used by A2C, PPO and the likes.

    :param observation_space: Observation space
    :param action_space: Action space
    :param lr_schedule: Learning rate schedule (could be constant)
    :param net_arch: The specification of the policy and value networks.
    :param activation_fn: Activation function
    :param ortho_init: Whether to use or not orthogonal initialization
    :param use_sde: Whether to use State Dependent Exploration or not
    :param log_std_init: Initial value for the log standard deviation
    :param full_std: Whether to use (n_features x n_actions) parameters
        for the std instead of only (n_features,) when using gSDE
    :param use_expln: Use ``expln()`` function instead of ``exp()`` to ensure
        a positive standard deviation (cf paper). It allows to keep variance
        above zero and prevent it from growing too fast. In practice, ``exp()`` is usually enough.
    :param squash_output: Whether to squash the output using a tanh function,
        this allows to ensure boundaries when using gSDE.
    :param features_extractor_class: Features extractor to use.
    :param features_extractor_kwargs: Keyword arguments
        to pass to the features extractor.
    :param share_features_extractor: If True, the features extractor is shared between the policy and value networks.
    :param normalize_images: Whether to normalize images or not,
         dividing by 255.0 (True by default)
    :param optimizer_class: The optimizer to use,
        ``th.optim.Adam`` by default
    :param optimizer_kwargs: Additional keyword arguments,
        excluding the learning rate, to pass to the optimizer
    """

    def __init__(
        self,
        observation_space: spaces.Space,
        action_space: spaces.Space,
        lr_schedule: Schedule,
        net_arch: Optional[Union[List[int], Dict[str, List[int]]]] = None,
        activation_fn: Type[nn.Module] = nn.Tanh,
        ortho_init: bool = True,
        use_sde: bool = False,
        log_std_init: float = 0.0,
        full_std: bool = True,
        use_expln: bool = False,
        squash_output: bool = False,
        features_extractor_class: Type[BaseFeaturesExtractor] = FlattenExtractor,
        features_extractor_kwargs: Optional[Dict[str, Any]] = None,
        share_features_extractor: bool = True,
        normalize_images: bool = True,
        optimizer_class: Type[th.optim.Optimizer] = th.optim.Adam,
        optimizer_kwargs: Optional[Dict[str, Any]] = None,
    ):
        if optimizer_kwargs is None:
            optimizer_kwargs = {}
            # Small values to avoid NaN in Adam optimizer
            if optimizer_class == th.optim.Adam:
                optimizer_kwargs["eps"] = 1e-5

        super().__init__(
            observation_space,
            action_space,
            features_extractor_class,
            features_extractor_kwargs,
            optimizer_class=optimizer_class,
            optimizer_kwargs=optimizer_kwargs,
            squash_output=squash_output,
            normalize_images=normalize_images,
        )

        if isinstance(net_arch, list) and len(net_arch) > 0 and isinstance(net_arch[0], dict):
            warnings.warn(
                (
                    "As shared layers in the mlp_extractor are removed since SB3 v1.8.0, "
                    "you should now pass directly a dictionary and not a list "
                    "(net_arch=dict(pi=..., vf=...) instead of net_arch=[dict(pi=..., vf=...)])"
                ),
            )
            net_arch = net_arch[0]

        # Default network architecture, from stable-baselines
        if net_arch is None:
            if features_extractor_class == NatureCNN:
                net_arch = []
            else:
                net_arch = dict(pi=[64, 64], vf=[64, 64])

        self.net_arch = net_arch
        self.activation_fn = activation_fn
        self.ortho_init = ortho_init

        self.share_features_extractor = share_features_extractor
        self.features_extractor = self.make_features_extractor()
        self.features_dim = self.features_extractor.features_dim
        if self.share_features_extractor:
            self.pi_features_extractor = self.features_extractor
            self.vf_features_extractor = self.features_extractor
        else:
            self.pi_features_extractor = self.features_extractor
            self.vf_features_extractor = self.make_features_extractor()

        self.log_std_init = log_std_init
        dist_kwargs = None
        # Keyword arguments for gSDE distribution
        if use_sde:
            dist_kwargs = {
                "full_std": full_std,
                "squash_output": squash_output,
                "use_expln": use_expln,
                "learn_features": False,
            }

        self.use_sde = use_sde
        self.dist_kwargs = dist_kwargs

        # Action distribution
        self.action_dist = make_proba_distribution(action_space, use_sde=use_sde, dist_kwargs=dist_kwargs)

        self._build(lr_schedule)

    def _get_constructor_parameters(self) -> Dict[str, Any]:
        data = super()._get_constructor_parameters()

        default_none_kwargs = self.dist_kwargs or collections.defaultdict(lambda: None)

        data.update(
            dict(
                net_arch=self.net_arch,
                activation_fn=self.activation_fn,
                use_sde=self.use_sde,
                log_std_init=self.log_std_init,
                squash_output=default_none_kwargs["squash_output"],
                full_std=default_none_kwargs["full_std"],
                use_expln=default_none_kwargs["use_expln"],
                lr_schedule=self._dummy_schedule,  # dummy lr schedule, not needed for loading policy alone
                ortho_init=self.ortho_init,
                optimizer_class=self.optimizer_class,
                optimizer_kwargs=self.optimizer_kwargs,
                features_extractor_class=self.features_extractor_class,
                features_extractor_kwargs=self.features_extractor_kwargs,
            )
        )
        return data

    def reset_noise(self, n_envs: int = 1) -> None:
        """
        Sample new weights for the exploration matrix.

        :param n_envs:
        """
        assert isinstance(self.action_dist, StateDependentNoiseDistribution), "reset_noise() is only available when using gSDE"
        self.action_dist.sample_weights(self.log_std, batch_size=n_envs)

    def _build_mlp_extractor(self) -> None:
        """
        Create the policy and value networks.
        Part of the layers can be shared.
        """
        # Note: If net_arch is None and some features extractor is used,
        #       net_arch here is an empty list and mlp_extractor does not
        #       really contain any layers (acts like an identity module).
        self.mlp_extractor = MlpExtractor(
            self.features_dim,
            net_arch=self.net_arch,
            activation_fn=self.activation_fn,
            device=self.device,
        )

    def _build(self, lr_schedule: Schedule) -> None:
        """
        Create the networks and the optimizer.

        :param lr_schedule: Learning rate schedule
            lr_schedule(1) is the initial learning rate
        """
        self._build_mlp_extractor()

        latent_dim_pi = self.mlp_extractor.latent_dim_pi

        if isinstance(self.action_dist, DiagGaussianDistribution):
            self.action_net, self.log_std = self.action_dist.proba_distribution_net(
                latent_dim=latent_dim_pi, log_std_init=self.log_std_init
            )
        elif isinstance(self.action_dist, StateDependentNoiseDistribution):
            self.action_net, self.log_std = self.action_dist.proba_distribution_net(
                latent_dim=latent_dim_pi, latent_sde_dim=latent_dim_pi, log_std_init=self.log_std_init
            )
        elif isinstance(self.action_dist, (CategoricalDistribution, MultiCategoricalDistribution, BernoulliDistribution)):
            self.action_net = self.action_dist.proba_distribution_net(latent_dim=latent_dim_pi)
        else:
            raise NotImplementedError(f"Unsupported distribution '{self.action_dist}'.")

        self.value_net = nn.Linear(self.mlp_extractor.latent_dim_vf, 1)
        # Init weights: use orthogonal initialization
        # with small initial weight for the output
        if self.ortho_init:
            # TODO: check for features_extractor
            # Values from stable-baselines.
            # features_extractor/mlp values are
            # originally from openai/baselines (default gains/init_scales).
            module_gains = {
                self.features_extractor: np.sqrt(2),
                self.mlp_extractor: np.sqrt(2),
                self.action_net: 0.01,
                self.value_net: 1,
            }
            if not self.share_features_extractor:
                # Note(antonin): this is to keep SB3 results
                # consistent, see GH#1148
                del module_gains[self.features_extractor]
                module_gains[self.pi_features_extractor] = np.sqrt(2)
                module_gains[self.vf_features_extractor] = np.sqrt(2)

            for module, gain in module_gains.items():
                module.apply(partial(self.init_weights, gain=gain))

        # Setup optimizer with initial learning rate
        self.optimizer = self.optimizer_class(self.parameters(), lr=lr_schedule(1), **self.optimizer_kwargs)

    def forward(self, obs: TorchGymObs, deterministic: bool = False) -> Tuple[th.Tensor, th.Tensor, th.Tensor]:
        """
        Forward pass in all the networks (actor and critic)

        :param obs: Observation
        :param deterministic: Whether to sample or use deterministic actions
        :return: action, value and log probability of the action
        """
        # Preprocess the observation if needed
        features = self.extract_features(obs)
        if self.share_features_extractor:
            latent_pi, latent_vf = self.mlp_extractor(features)
        else:
            pi_features, vf_features = features
            latent_pi = self.mlp_extractor.forward_actor(pi_features)
            latent_vf = self.mlp_extractor.forward_critic(vf_features)
        # Evaluate the values for the given observations
        values = self.value_net(latent_vf)
        distribution = self._get_action_dist_from_latent(latent_pi)
        actions = distribution.get_actions(deterministic=deterministic)
        log_prob = distribution.log_prob(actions)
        actions = actions.reshape((-1, *self.action_space.shape))
        return actions, values, log_prob

    def extract_features(self, obs: TorchGymObs) -> Union[th.Tensor, Tuple[th.Tensor, th.Tensor]]:
        """
        Preprocess the observation if needed and extract features.

        :param obs: Observation
        :return: the output of the features extractor(s)
        """
        if self.share_features_extractor:
            return super().extract_features(obs, self.features_extractor)
        else:
            pi_features = super().extract_features(obs, self.pi_features_extractor)
            vf_features = super().extract_features(obs, self.vf_features_extractor)
            return pi_features, vf_features

    def _get_action_dist_from_latent(self, latent_pi: th.Tensor) -> Distribution:
        """
        Retrieve action distribution given the latent codes.

        :param latent_pi: Latent code for the actor
        :return: Action distribution
        """
        mean_actions = self.action_net(latent_pi)

        if isinstance(self.action_dist, DiagGaussianDistribution):
            return self.action_dist.proba_distribution(mean_actions, self.log_std)
        elif isinstance(self.action_dist, CategoricalDistribution):
            # Here mean_actions are the logits before the softmax
            return self.action_dist.proba_distribution(action_logits=mean_actions)
        elif isinstance(self.action_dist, MultiCategoricalDistribution):
            # Here mean_actions are the flattened logits
            return self.action_dist.proba_distribution(action_logits=mean_actions)
        elif isinstance(self.action_dist, BernoulliDistribution):
            # Here mean_actions are the logits (before rounding to get the binary actions)
            return self.action_dist.proba_distribution(action_logits=mean_actions)
        elif isinstance(self.action_dist, StateDependentNoiseDistribution):
            return self.action_dist.proba_distribution(mean_actions, self.log_std, latent_pi)
        else:
            raise ValueError("Invalid action distribution")

    def _predict(self, observation: th.Tensor, deterministic: bool = False) -> th.Tensor:
        """
        Get the action according to the policy for a given observation.

        :param observation:
        :param deterministic: Whether to use stochastic or deterministic actions
        :return: Taken action according to the policy
        """
        return self.get_distribution(observation).get_actions(deterministic=deterministic)

    def evaluate_actions(self, obs: TorchGymObs, actions: th.Tensor) -> Tuple[th.Tensor, th.Tensor, Optional[th.Tensor]]:
        """
        Evaluate actions according to the current policy,
        given the observations.

        :param obs: Observation
        :param actions: Actions
        :return: estimated value, log likelihood of taking those actions
            and entropy of the action distribution.
        """
        # Preprocess the observation if needed
        features = self.extract_features(obs)
        if self.share_features_extractor:
            latent_pi, latent_vf = self.mlp_extractor(features)
        else:
            pi_features, vf_features = features
            latent_pi = self.mlp_extractor.forward_actor(pi_features)
            latent_vf = self.mlp_extractor.forward_critic(vf_features)
        distribution = self._get_action_dist_from_latent(latent_pi)
        log_prob = distribution.log_prob(actions)
        values = self.value_net(latent_vf)
        entropy = distribution.entropy()
        return values, log_prob, entropy

    def get_distribution(self, obs: TorchGymObs) -> Distribution:
        """
        Get the current policy distribution given the observations.

        :param obs:
        :return: the action distribution.
        """
        features = super().extract_features(obs, self.pi_features_extractor)
        latent_pi = self.mlp_extractor.forward_actor(features)
        return self._get_action_dist_from_latent(latent_pi)

    def predict_values(self, obs: TorchGymObs) -> th.Tensor:
        """
        Get the estimated values according to the current policy given the observations.

        :param obs: Observation
        :return: the estimated values.
        """
        features = super().extract_features(obs, self.vf_features_extractor)
        latent_vf = self.mlp_extractor.forward_critic(features)
        return self.value_net(latent_vf)


class ActorCriticCnnPolicy(ActorCriticPolicy):
    """
    CNN policy class for actor-critic algorithms (has both policy and value prediction).
    Used by A2C, PPO and the likes.

    :param observation_space: Observation space
    :param action_space: Action space
    :param lr_schedule: Learning rate schedule (could be constant)
    :param net_arch: The specification of the policy and value networks.
    :param activation_fn: Activation function
    :param ortho_init: Whether to use or not orthogonal initialization
    :param use_sde: Whether to use State Dependent Exploration or not
    :param log_std_init: Initial value for the log standard deviation
    :param full_std: Whether to use (n_features x n_actions) parameters
        for the std instead of only (n_features,) when using gSDE
    :param use_expln: Use ``expln()`` function instead of ``exp()`` to ensure
        a positive standard deviation (cf paper). It allows to keep variance
        above zero and prevent it from growing too fast. In practice, ``exp()`` is usually enough.
    :param squash_output: Whether to squash the output using a tanh function,
        this allows to ensure boundaries when using gSDE.
    :param features_extractor_class: Features extractor to use.
    :param features_extractor_kwargs: Keyword arguments
        to pass to the features extractor.
    :param share_features_extractor: If True, the features extractor is shared between the policy and value networks.
    :param normalize_images: Whether to normalize images or not,
         dividing by 255.0 (True by default)
    :param optimizer_class: The optimizer to use,
        ``th.optim.Adam`` by default
    :param optimizer_kwargs: Additional keyword arguments,
        excluding the learning rate, to pass to the optimizer
    """

    def __init__(
        self,
        observation_space: spaces.Space,
        action_space: spaces.Space,
        lr_schedule: Schedule,
        net_arch: Optional[Union[List[int], Dict[str, List[int]]]] = None,
        activation_fn: Type[nn.Module] = nn.Tanh,
        ortho_init: bool = True,
        use_sde: bool = False,
        log_std_init: float = 0.0,
        full_std: bool = True,
        use_expln: bool = False,
        squash_output: bool = False,
        features_extractor_class: Type[BaseFeaturesExtractor] = NatureCNN,
        features_extractor_kwargs: Optional[Dict[str, Any]] = None,
        share_features_extractor: bool = True,
        normalize_images: bool = True,
        optimizer_class: Type[th.optim.Optimizer] = th.optim.Adam,
        optimizer_kwargs: Optional[Dict[str, Any]] = None,
    ):
        super().__init__(
            observation_space,
            action_space,
            lr_schedule,
            net_arch,
            activation_fn,
            ortho_init,
            use_sde,
            log_std_init,
            full_std,
            use_expln,
            squash_output,
            features_extractor_class,
            features_extractor_kwargs,
            share_features_extractor,
            normalize_images,
            optimizer_class,
            optimizer_kwargs,
        )


class MultiInputActorCriticPolicy(ActorCriticPolicy):
    """
    MultiInputActorClass policy class for actor-critic algorithms (has both policy and value prediction).
    Used by A2C, PPO and the likes.

    :param observation_space: Observation space (Tuple)
    :param action_space: Action space
    :param lr_schedule: Learning rate schedule (could be constant)
    :param net_arch: The specification of the policy and value networks.
    :param activation_fn: Activation function
    :param ortho_init: Whether to use or not orthogonal initialization
    :param use_sde: Whether to use State Dependent Exploration or not
    :param log_std_init: Initial value for the log standard deviation
    :param full_std: Whether to use (n_features x n_actions) parameters
        for the std instead of only (n_features,) when using gSDE
    :param use_expln: Use ``expln()`` function instead of ``exp()`` to ensure
        a positive standard deviation (cf paper). It allows to keep variance
        above zero and prevent it from growing too fast. In practice, ``exp()`` is usually enough.
    :param squash_output: Whether to squash the output using a tanh function,
        this allows to ensure boundaries when using gSDE.
    :param features_extractor_class: Uses the CombinedExtractor
    :param features_extractor_kwargs: Keyword arguments
        to pass to the features extractor.
    :param share_features_extractor: If True, the features extractor is shared between the policy and value networks.
    :param normalize_images: Whether to normalize images or not,
         dividing by 255.0 (True by default)
    :param optimizer_class: The optimizer to use,
        ``th.optim.Adam`` by default
    :param optimizer_kwargs: Additional keyword arguments,
        excluding the learning rate, to pass to the optimizer
    """

    def __init__(
        self,
        observation_space: spaces.Dict,
        action_space: spaces.Space,
        lr_schedule: Schedule,
        net_arch: Optional[Union[List[int], Dict[str, List[int]]]] = None,
        activation_fn: Type[nn.Module] = nn.Tanh,
        ortho_init: bool = True,
        use_sde: bool = False,
        log_std_init: float = 0.0,
        full_std: bool = True,
        use_expln: bool = False,
        squash_output: bool = False,
        features_extractor_class: Type[BaseFeaturesExtractor] = CombinedExtractor,
        features_extractor_kwargs: Optional[Dict[str, Any]] = None,
        share_features_extractor: bool = True,
        normalize_images: bool = True,
        optimizer_class: Type[th.optim.Optimizer] = th.optim.Adam,
        optimizer_kwargs: Optional[Dict[str, Any]] = None,
    ):
        super().__init__(
            observation_space,
            action_space,
            lr_schedule,
            net_arch,
            activation_fn,
            ortho_init,
            use_sde,
            log_std_init,
            full_std,
            use_expln,
            squash_output,
            features_extractor_class,
            features_extractor_kwargs,
            share_features_extractor,
            normalize_images,
            optimizer_class,
            optimizer_kwargs,
        )


class ContinuousCritic(BaseModel):
    """
    Critic network(s) for DDPG/SAC/TD3.
    It represents the action-state value function (Q-value function).
    Compared to A2C/PPO critics, this one represents the Q-value
    and takes the continuous action as input. It is concatenated with the state
    and then fed to the network which outputs a single value: Q(s, a).
    For more recent algorithms like SAC/TD3, multiple networks
    are created to give different estimates.

    By default, it creates two critic networks used to reduce overestimation
    thanks to clipped Q-learning (cf TD3 paper).

    :param observation_space: Obervation space
    :param action_space: Action space
    :param net_arch: Network architecture
    :param features_extractor: Network to extract features
        (a CNN when using images, a nn.Flatten() layer otherwise)
    :param features_dim: Number of features
    :param activation_fn: Activation function
    :param normalize_images: Whether to normalize images or not,
         dividing by 255.0 (True by default)
    :param n_critics: Number of critic networks to create.
    :param share_features_extractor: Whether the features extractor is shared or not
        between the actor and the critic (this saves computation time)
    """

    def __init__(
        self,
        observation_space: spaces.Space,
        action_space: spaces.Box,
        net_arch: List[int],
        features_extractor: BaseFeaturesExtractor,
        features_dim: int,
        activation_fn: Type[nn.Module] = nn.ReLU,
        normalize_images: bool = True,
        n_critics: int = 2,
        share_features_extractor: bool = True,
    ):
        super().__init__(
            observation_space,
            action_space,
            features_extractor=features_extractor,
            normalize_images=normalize_images,
        )

        action_dim = get_action_dim(self.action_space)

        self.share_features_extractor = share_features_extractor
        self.n_critics = n_critics
        self.q_networks = []
        for idx in range(n_critics):
            q_net = create_mlp(features_dim + action_dim, 1, net_arch, activation_fn)
            q_net = nn.Sequential(*q_net)
            self.add_module(f"qf{idx}", q_net)
            self.q_networks.append(q_net)

    def forward(self, obs: TorchGymObs, actions: th.Tensor) -> Tuple[th.Tensor, ...]:
        # Learn the features extractor using the policy loss only
        # when the features_extractor is shared with the actor
        with th.set_grad_enabled(not self.share_features_extractor):
            features = self.extract_features(obs, self.features_extractor)
        qvalue_input = th.cat([features, actions], dim=1)
        return tuple(q_net(qvalue_input) for q_net in self.q_networks)

    def q1_forward(self, obs: TorchGymObs, actions: th.Tensor) -> th.Tensor:
        """
        Only predict the Q-value using the first network.
        This allows to reduce computation when all the estimates are not needed
        (e.g. when updating the policy in TD3).
        """
        with th.no_grad():
            features = self.extract_features(obs, self.features_extractor)
        return self.q_networks[0](th.cat([features, actions], dim=1))<|MERGE_RESOLUTION|>--- conflicted
+++ resolved
@@ -119,11 +119,7 @@
         """Helper method to create a features extractor."""
         return self.features_extractor_class(self.observation_space, **self.features_extractor_kwargs)
 
-<<<<<<< HEAD
-    def extract_features(self, obs: TorchGymObs, features_extractor: Optional[BaseFeaturesExtractor] = None) -> th.Tensor:
-=======
-    def extract_features(self, obs: th.Tensor, features_extractor: BaseFeaturesExtractor) -> th.Tensor:
->>>>>>> fd0cd823
+    def extract_features(self, obs: TorchGymObs, features_extractor: BaseFeaturesExtractor) -> th.Tensor:
         """
         Preprocess the observation if needed and extract features.
 
@@ -212,9 +208,6 @@
         """
         self.train(mode)
 
-<<<<<<< HEAD
-    def obs_to_tensor(self, observation: Union[th.Tensor, Dict[str, th.Tensor], np.ndarray, Dict[str, np.ndarray]]) -> Tuple[th.Tensor, bool]:
-=======
     def is_vectorized_observation(self, observation: Union[np.ndarray, Dict[str, np.ndarray]]) -> bool:
         """
         Check whether or not the observation is vectorized,
@@ -235,8 +228,7 @@
             )
         return vectorized_env
 
-    def obs_to_tensor(self, observation: Union[np.ndarray, Dict[str, np.ndarray]]) -> Tuple[th.Tensor, bool]:
->>>>>>> fd0cd823
+    def obs_to_tensor(self, observation: TorchGymObs]) -> Tuple[th.Tensor, bool]:
         """
         Convert an input observation to a PyTorch tensor that can be fed to a model.
         Includes sugar-coating to handle different observations (e.g. normalizing images).
