import dataclasses
import enum
import functools
import logging
from typing import Generator, Optional, Tuple, Union

import numpy as np
import torch as th
from gymnasium import spaces

from stable_baselines3.common.buffers import RolloutBuffer
from stable_baselines3.common.pytree_dataclass import (
    TensorTree,
    tree_flatten,
    tree_index,
    tree_map,
)
from stable_baselines3.common.recurrent.type_aliases import (
    RecurrentRolloutBufferData,
    RecurrentRolloutBufferSamples,
)
from stable_baselines3.common.utils import get_device
from stable_baselines3.common.vec_env.util import as_torch_dtype

log = logging.getLogger(__name__)


def space_to_example(
    batch_shape: Tuple[int, ...],
    space: spaces.Space,
    *,
    device: Optional[th.device] = None,
    ensure_non_batch_dim: bool = False,
) -> TensorTree:
    def _zeros_with_batch(x: np.ndarray) -> th.Tensor:
        shape = x.shape
        if ensure_non_batch_dim and len(shape) == 0:
            shape = (1,)
        return th.zeros((*batch_shape, *shape), device=device, dtype=as_torch_dtype(x.dtype))

    return tree_map(_zeros_with_batch, space.sample())


class TimeContiguousBatchesDataset:
    def __init__(self, num_envs: int, num_time: int, batch_time: int, skew: th.Tensor, device: th.device):
        assert batch_time > 0 and num_envs > 0 and num_time > 0
        assert num_time >= batch_time
        assert num_time % batch_time == 0
        assert skew.shape == (num_envs,)
        assert th.all(skew < num_time)

        self.num_envs = num_envs
        self.num_time = num_time
        self.batch_time = batch_time
        self.skew = skew

        self._arange_time = th.arange(self.batch_time, device=device).unsqueeze(1)

    def __getitem__(self, index: int) -> th.Tensor:
        which_env = index % self.num_envs
        which_time_batch = (index // self.num_envs) * self.batch_time
        skew = self.skew[which_env]
        return which_env + self.num_envs * ((which_time_batch + skew + self._arange_time.squeeze(1)) % self.num_time)

    def get_batch_and_init_times(self, indices: th.Tensor) -> tuple[tuple[th.Tensor, th.Tensor], th.Tensor]:
        which_env = indices % self.num_envs
        which_time_batch = (indices // self.num_envs) * self.batch_time
        skew = self.skew[which_env]

        overall_idx = which_env + self.num_envs * (((which_time_batch + skew) + self._arange_time) % self.num_time)
        first_idx = overall_idx[0, :]
        return ((first_idx // self.num_envs, first_idx % self.num_envs), overall_idx)

    def __len__(self):
        return self.num_envs * self.num_time // self.batch_time


class SamplingType(enum.Enum):
<<<<<<< HEAD
    CLASSIC = 0
    SKEW_ZEROS = 1
=======
    CLASSIC = 0  # for each training epoch, randomize the environment order and go sequentially through time.
    SKEW_ZEROS = 1  # Pick random environments and time-slices. All the time-slices are aligned.
    # Pick random environments and time-slices, which are skewed a random amount compared to the start of the buffer.
>>>>>>> a2344139
    SKEW_RANDOM = 2


class RecurrentRolloutBuffer(RolloutBuffer):
    """
    Rollout buffer that also stores the RNN states.

    :param buffer_size: Max number of element in the buffer
    :param observation_space: Observation space
    :param action_space: Action space
    :param hidden_state_example: Example buffer that will collect RNN states.
    :param device: PyTorch device
    :param gae_lambda: Factor for trade-off of bias vs variance for Generalized Advantage Estimator
        Equivalent to classic advantage when set to 1.
    :param gamma: Discount factor
    :param n_envs: Number of parallel environments
    """

    def __init__(
        self,
        buffer_size: int,
        observation_space: spaces.Space,
        action_space: spaces.Space,
        hidden_state_example: TensorTree,
        device: Union[th.device, str] = "auto",
        gae_lambda: float = 1,
        gamma: float = 0.99,
        n_envs: int = 1,
        sampling_type: SamplingType = SamplingType.CLASSIC,
    ):
        super(RolloutBuffer, self).__init__(buffer_size, observation_space, action_space, device=device, n_envs=n_envs)
        self.hidden_state_example = hidden_state_example
        self.gae_lambda = gae_lambda
        self.gamma = gamma
        self.sampling_type = sampling_type

        batch_shape = (self.buffer_size, self.n_envs)
        self.device = device = get_device(device)

        self.observation_space_example = space_to_example((), observation_space)

        self.advantages = th.zeros(batch_shape, dtype=th.float32, device=device)
        self.returns = th.zeros(batch_shape, dtype=th.float32, device=device)
        self.data = RecurrentRolloutBufferData(
            observations=space_to_example(batch_shape, self.observation_space, device=device, ensure_non_batch_dim=True),
            actions=th.zeros(
                (*batch_shape, self.action_dim),
                dtype=th.long if isinstance(self.action_space, (spaces.Discrete, spaces.MultiDiscrete)) else th.float32,
                device=device,
            ),
            rewards=th.zeros(batch_shape, dtype=th.float32, device=device),
            episode_starts=th.zeros(batch_shape, dtype=th.bool, device=device),
            values=th.zeros(batch_shape, dtype=th.float32, device=device),
            log_probs=th.zeros(batch_shape, dtype=th.float32, device=device),
            hidden_states=tree_map(
                lambda x: th.zeros((self.buffer_size, *x.shape), dtype=x.dtype, device=device), hidden_state_example
            ),
        )

    # Expose attributes of the RecurrentRolloutBufferData in the top-level to conform to the RolloutBuffer interface
    @property
    def episode_starts(self) -> th.Tensor:  # type: ignore[override]
        return self.data.episode_starts

    @property
    def values(self) -> th.Tensor:  # type: ignore[override]
        return self.data.values

    @property
    def rewards(self) -> th.Tensor:  # type: ignore[override]
        return self.data.rewards

    def reset(self):
        self.returns.zero_()
        self.advantages.zero_()
        tree_map(lambda x: x.zero_(), self.data)
        super(RolloutBuffer, self).reset()

    def extend(self, data: RecurrentRolloutBufferData) -> None:  # type: ignore[override]
        """
        Add a new batch of transitions to the buffer
        """

        # Do a for loop along the batch axis.
        # Treat lists as leaves to avoid flattening the infos.
        def _is_list(t):
            return isinstance(t, list)

        tensors: list[th.Tensor]
        tensors, _ = tree_flatten(data, is_leaf=_is_list)  # type: ignore
        len_tensors = len(tensors[0])
        assert all(len(t) == len_tensors for t in tensors), "All tensors must have the same batch size"
        for i in range(len_tensors):
            self.add(tree_index(data, i, is_leaf=_is_list))

    def add(self, data: RecurrentRolloutBufferData, **kwargs) -> None:  # type: ignore[override]
        """
        :param hidden_states: Hidden state of the RNN
        """
        new_data = dataclasses.replace(
            data,
            actions=data.actions.reshape((self.n_envs, self.action_dim)),  # type: ignore[misc]
        )

        tree_map(
            lambda buf, x: buf[self.pos].copy_(x if x.ndim + 1 == buf.ndim else x.unsqueeze(-1), non_blocking=True),
            self.data,
            new_data,
        )
        # Increment pos
        self.pos += 1
        if self.pos == self.buffer_size:
            self.full = True

    def get(  # type: ignore[override]
        self,
        batch_time: int,
        batch_envs: int,
    ) -> Generator[RecurrentRolloutBufferSamples, None, None]:
        assert self.full, "Rollout buffer must be full before sampling from it"
        if self.sampling_type == SamplingType.CLASSIC:
            if batch_envs >= self.n_envs:
                for time_start in range(0, self.buffer_size, batch_time):
                    yield self._get_samples(seq_inds=slice(time_start, time_start + batch_time), batch_inds=slice(None))

            else:
                env_indices = th.randperm(self.n_envs)
                for env_start in range(0, self.n_envs, batch_envs):
                    for time_start in range(0, self.buffer_size, batch_time):
                        yield self._get_samples(
                            seq_inds=slice(time_start, time_start + batch_time),
                            batch_inds=env_indices[env_start : env_start + batch_envs],
                        )
        else:
            if self.sampling_type == SamplingType.SKEW_ZEROS:
                skew = th.zeros(self.n_envs, dtype=th.long, device=self.device)
            elif self.sampling_type == SamplingType.SKEW_RANDOM:
                skew = th.randint(0, self.buffer_size, size=(self.n_envs,), dtype=th.long, device=self.device)
            else:
                raise ValueError(f"unknown SkewEnum {self.sampling_type=}")

            dset = TimeContiguousBatchesDataset(self.n_envs, self.buffer_size, batch_time, skew, device=self.device)
            batch_indices = th.randperm(len(dset), dtype=th.long, device=self.device)

            def _index_first_shape(idx, x):
                return x.view(x.shape[0] * x.shape[1], *x.shape[2:])[idx]

            def _index_first_time(first_time_idx, first_env_idx, x):
                return x[first_time_idx, slice(None), first_env_idx].moveaxis(0, 1)

            for i in range(0, len(batch_indices), batch_envs):
                (first_time_idx, first_env_idx), idx = dset.get_batch_and_init_times(batch_indices[i : i + batch_envs])
                idx_fn = functools.partial(_index_first_shape, idx)
                yield RecurrentRolloutBufferSamples(
                    observations=tree_map(idx_fn, self.data.observations),
                    actions=idx_fn(self.data.actions),
                    old_values=idx_fn(self.data.values),
                    old_log_prob=idx_fn(self.data.log_probs),
                    advantages=idx_fn(self.advantages),
                    returns=idx_fn(self.returns),
                    hidden_states=tree_map(
                        functools.partial(_index_first_time, first_time_idx, first_env_idx), self.data.hidden_states
                    ),
                    episode_starts=idx_fn(self.data.episode_starts),
                )

    def _get_samples(  # type: ignore[override]
        self,
        seq_inds: slice,
        batch_inds: Union[slice, th.Tensor],
    ) -> RecurrentRolloutBufferSamples:
        idx = (seq_inds, batch_inds)
        # hidden_states: time, n_layers, batch
        first_hidden_state_idx = (seq_inds.start, slice(None), batch_inds)

        return RecurrentRolloutBufferSamples(
            observations=tree_index(self.data.observations, idx),
            actions=self.data.actions[idx],
            old_values=self.data.values[idx],
            old_log_prob=self.data.log_probs[idx],
            advantages=self.advantages[idx],
            returns=self.returns[idx],
            hidden_states=tree_index(self.data.hidden_states, first_hidden_state_idx),
            episode_starts=self.data.episode_starts[idx],
        )


RecurrentDictRolloutBuffer = RecurrentRolloutBuffer<|MERGE_RESOLUTION|>--- conflicted
+++ resolved
@@ -76,14 +76,9 @@
 
 
 class SamplingType(enum.Enum):
-<<<<<<< HEAD
-    CLASSIC = 0
-    SKEW_ZEROS = 1
-=======
     CLASSIC = 0  # for each training epoch, randomize the environment order and go sequentially through time.
     SKEW_ZEROS = 1  # Pick random environments and time-slices. All the time-slices are aligned.
     # Pick random environments and time-slices, which are skewed a random amount compared to the start of the buffer.
->>>>>>> a2344139
     SKEW_RANDOM = 2
 
 
