--- conflicted
+++ resolved
@@ -5,7 +5,6 @@
 from stable_baselines3.common.pytree_dataclass import PyTreeDataclass, TensorTree
 
 T = TypeVar("T")
-<<<<<<< HEAD
 
 
 def non_null(v: Optional[T]) -> T:
@@ -22,24 +21,6 @@
     vf: LSTMStates
 
 
-=======
-
-
-def non_null(v: Optional[T]) -> T:
-    if v is None:
-        raise ValueError("Expected a value, got None")
-    return v
-
-
-LSTMStates = Tuple[th.Tensor, th.Tensor]
-
-
-class RNNStates(PyTreeDataclass[th.Tensor]):
-    pi: Tuple[th.Tensor, ...]
-    vf: Tuple[th.Tensor, ...]
-
-
->>>>>>> b6b7478b
 class RecurrentRolloutBufferData(PyTreeDataclass[th.Tensor]):
     observations: TensorTree
     actions: th.Tensor
@@ -59,11 +40,4 @@
     episode_starts: th.Tensor
     advantages: th.Tensor
     returns: th.Tensor
-<<<<<<< HEAD
-    mask: th.Tensor
-
-
-RecurrentDictRolloutBufferSamples = RecurrentRolloutBufferSamples
-=======
-    mask: th.Tensor
->>>>>>> b6b7478b
+    mask: th.Tensor