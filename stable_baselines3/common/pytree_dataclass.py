--- conflicted
+++ resolved
@@ -42,14 +42,10 @@
 # We need to inherit from `type(CustomTreeNode)` to prevent conflicts due to different-inheritance in metaclasses.
 # - For some reason just inheriting from `typing._ProtocolMeta` does not get rid of that error.
 # - Inheriting from `typing._GenericAlias` is impossible, as it's a `typing._Final` class.
-<<<<<<< HEAD
-class _PyTreeDataclassMeta(type(CustomTreeNode)):  # type: ignore
-=======
 #
 # But in mypy, inheriting from a dynamic base class from `type` is not supported, so we disable type checking for this
 # line.
 class _PyTreeDataclassMeta(type(CustomTreeNode)):  # type: ignore[misc]
->>>>>>> b6b7478b
     """Metaclass to register dataclasses as PyTrees.
 
     Usage:
@@ -95,12 +91,9 @@
 class _PyTreeDataclassBase(CustomTreeNode[T], metaclass=_PyTreeDataclassMeta):
     _names_cache: ClassVar[Optional[Tuple[str, ...]]] = None
 
-<<<<<<< HEAD
-=======
     # Mark this class as a dataclass, for type checking purposes.
     __dataclass_fields__: ClassVar[Dict[str, dataclasses.Field[Any]]]
 
->>>>>>> b6b7478b
     @classmethod
     def _names(cls) -> Tuple[str, ...]:
         if cls._names_cache is None:
@@ -113,11 +106,8 @@
         seq, _, _ = self.tree_flatten()
         return iter(seq)
 
-<<<<<<< HEAD
-=======
     # The annotations here are invalid for Pytype because T does not appear in the rest of the function. But it does
     # appear as a parameter of the containing class, so it's actually not an error.
->>>>>>> b6b7478b
     def tree_flatten(self) -> tuple[Sequence[T], None, tuple[str, ...]]:  # pytype: disable=invalid-annotation
         names = self._names()
         return tuple(getattr(self, n) for n in names), None, names
@@ -181,12 +171,9 @@
 
 
 def tree_flatten(tree, is_leaf=None, *, none_is_leaf=False, namespace=SB3_NAMESPACE):
-<<<<<<< HEAD
-=======
     """
     Flattens the PyTree (see `optree.tree_flatten`), expanding nodes using the SB3_NAMESPACE by default.
     """
->>>>>>> b6b7478b
     return ot.tree_flatten(tree, is_leaf, none_is_leaf=none_is_leaf, namespace=namespace)
 
 
@@ -203,14 +190,9 @@
 
 
 @overload
-<<<<<<< HEAD
-def tree_map(  # pytype: disable=invalid-annotation
-    func: Callable[..., U],
-=======
 def tree_map(
     # This annotation is supposedly invalid for Pytype because U only appears once.
     func: Callable[..., U],  # pytype: disable=invalid-annotation
->>>>>>> b6b7478b
     tree: PyTree[T],
     *rests: Any,
     is_leaf: Callable[[T], bool] | None = None,
@@ -221,26 +203,20 @@
 
 
 def tree_map(func, tree, *rests, is_leaf=None, none_is_leaf=False, namespace=SB3_NAMESPACE):  # type: ignore
-<<<<<<< HEAD
-=======
     """
     Maps a function over a PyTree (see `optree.tree_map`), over the trees in `tree` and `*rests`, expanding nodes using
     the SB3_NAMESPACE by default.
     """
->>>>>>> b6b7478b
     return ot.tree_map(func, tree, *rests, is_leaf=is_leaf, none_is_leaf=none_is_leaf, namespace=namespace)
 
 
 def tree_empty(tree: ot.PyTree, namespace: str = SB3_NAMESPACE) -> bool:
-<<<<<<< HEAD
-=======
     """Is the tree `tree` empty, i.e. without leaves?
 
     :param tree: the tree to check
     :param namespace: when expanding nodes, use this namespace
     :return: True iff the tree is empty
     """
->>>>>>> b6b7478b
     flattened_state, _ = ot.tree_flatten(tree, namespace=namespace)
     return not bool(flattened_state)
 
@@ -253,9 +229,6 @@
     none_is_leaf: bool = False,
     namespace: str = SB3_NAMESPACE,
 ) -> ConcreteTensorTree:
-<<<<<<< HEAD
-    return ot.tree_map(lambda x: x[idx], tree, is_leaf=is_leaf, none_is_leaf=none_is_leaf, namespace=namespace)  # type: ignore
-=======
     """
     Index each leaf of a PyTree of Tensors using the index `idx`.
 
@@ -267,5 +240,4 @@
     :param namespace:
     :returns: tree of indexed Tensors
     """
-    return tree_map(lambda x: x[idx], tree, is_leaf=is_leaf, none_is_leaf=none_is_leaf, namespace=namespace)
->>>>>>> b6b7478b
+    return tree_map(lambda x: x[idx], tree, is_leaf=is_leaf, none_is_leaf=none_is_leaf, namespace=namespace)