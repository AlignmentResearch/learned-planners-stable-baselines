"""
Helpers for dealing with vectorized environments.
"""
from collections import OrderedDict
<<<<<<< HEAD
from typing import Any, Dict, Hashable, List, Mapping, Optional, Tuple, TypeVar, Union, overload
=======
from typing import Any, Dict, List, Optional, Tuple, TypeVar, Union
>>>>>>> 9714cc26

import numpy as np
import torch as th
from gymnasium import spaces

from stable_baselines3.common.preprocessing import check_for_nested_spaces
from stable_baselines3.common.vec_env.base_vec_env import EnvObs, VecEnvObs

TensorObsType = TypeVar("TensorObsType", bound=Union[th.Tensor, Dict[str, th.Tensor]])


<<<<<<< HEAD
def as_torch_dtype(dtype: Union[th.dtype, np.typing.DTypeLike, None]) -> th.dtype:
=======
def as_torch_dtype(dtype: Union[th.dtype, np.typing.DTypeLike]) -> th.dtype:
>>>>>>> 9714cc26
    """
    Convert a numpy dtype to a PyTorch dtype, if it is not already one.

    :param dtype: Numpy or Pytorch dtype
    :return: PyTorch dtype
    """
    if isinstance(dtype, th.dtype):
        return dtype
    return getattr(th, np.dtype(dtype).name)


def as_numpy_dtype(dtype: Union[th.dtype, np.dtype]) -> np.dtype:
    """
    Convert a PyTorch dtype to a numpy dtype, if it is not already one.

    :param dtype: Pytorch or Numpy dtype
    :return: Numpy dtype
    """
    if isinstance(dtype, np.dtype):
        return dtype
    return np.dtype(str(dtype).removeprefix("torch."))


KT = TypeVar("KT", bound=Hashable)


@overload
def obs_as_tensor(obs: Union[np.ndarray, th.Tensor], device: Optional[th.device] = None) -> th.Tensor:
    ...


@overload
def obs_as_tensor(
    obs: Union[Tuple[np.ndarray, ...], Tuple[th.Tensor, ...]], device: Optional[th.device] = None
) -> Tuple[th.Tensor, ...]:
    ...


@overload
def obs_as_tensor(
    obs: Union[Mapping[KT, np.ndarray], Mapping[KT, th.Tensor]], device: Optional[th.device] = None
) -> Dict[KT, th.Tensor]:
    ...


def obs_as_tensor(obs, device=None):
    if isinstance(obs, dict):
        return {k: th.as_tensor(v, device=device) for k, v in obs.items()}
    elif isinstance(obs, tuple):
        return tuple(th.as_tensor(v, device=device) for v in obs)
    else:
        return th.as_tensor(obs, device=device)


def obs_as_np(obs: Union[EnvObs, VecEnvObs], space: Optional[spaces.Space] = None) -> EnvObs:
    def _as_np(x: Any, space: Optional[spaces.Space]) -> Any:
        if isinstance(x, th.Tensor):
            x = x.detach().cpu().numpy()
        if isinstance(space, spaces.Discrete) and x.shape == ():
            return np.int64(x)
        if space is not None:
            x = x.astype(space.dtype)
        return x

    if isinstance(obs, dict):
        if space is None:
            return {k: _as_np(v, None) for k, v in obs.items()}
        else:
            assert isinstance(space, spaces.Dict), f"Expected Dict, got {type(space)}"
            return {k: _as_np(v, space[k]) for k, v in obs.items()}

    elif isinstance(obs, tuple):
        if space is None:
            return tuple(_as_np(o, None) for o in obs)
        else:
            assert isinstance(space, spaces.Tuple), f"Expected Tuple, got {type(space)}"
            return tuple(_as_np(obs, space[i]) for i, obs in enumerate(obs))

    else:
        return _as_np(obs, space)


def clone_obs(obs: VecEnvObs) -> VecEnvObs:
    """
    Deep-copy a VecEnvObs
    """
    if isinstance(obs, dict):
        return OrderedDict([(k, v.clone()) for k, v in obs.items()])
    elif isinstance(obs, tuple):
        return tuple(v.clone() for v in obs)
    else:
        return obs.clone()


def copy_obs_dict(obs: Dict[str, th.Tensor]) -> Dict[str, th.Tensor]:
    """
    Deep-copy a dict of torch Tensors.

    :param obs: a dict of torch Tensors.
    :return: a dict of copied torch Tensors.
    """
    assert isinstance(obs, OrderedDict), f"unexpected type for observations '{type(obs)}'"
    return OrderedDict([(k, v.clone()) for k, v in obs.items()])


def dict_to_obs(obs_space: spaces.Space, obs_dict: Dict[Any, th.Tensor]) -> VecEnvObs:
    """
    Convert an internal representation raw_obs into the appropriate type
    specified by space.

    :param obs_space: an observation space.
    :param obs_dict: a dict of torch Tensors.
    :return: returns an observation of the same type as space.
        If space is Dict, function is identity; if space is Tuple, converts dict to Tuple;
        otherwise, space is unstructured and returns the value raw_obs[None].
    """
    if isinstance(obs_space, spaces.Dict):
        return obs_dict
    elif isinstance(obs_space, spaces.Tuple):
        assert len(obs_dict) == len(obs_space.spaces), "size of observation does not match size of observation space"
        return tuple(obs_dict[i] for i in range(len(obs_space.spaces)))
    else:
        assert set(obs_dict.keys()) == {None}, "multiple observation keys for unstructured observation space"
        return obs_dict[None]


def obs_space_info(obs_space: spaces.Space) -> Tuple[List[str], Dict[Any, Tuple[int, ...]], Dict[Any, th.dtype]]:
    """
    Get dict-structured information about a gym.Space.

    Dict spaces are represented directly by their dict of subspaces.
    Tuple spaces are converted into a dict with keys indexing into the tuple.
    Unstructured spaces are represented by {None: obs_space}.

    :param obs_space: an observation space
    :return: A tuple (keys, shapes, dtypes):
        keys: a list of dict keys.
        shapes: a dict mapping keys to shapes.
        dtypes: a dict mapping keys to dtypes.
    """
    check_for_nested_spaces(obs_space)
    if isinstance(obs_space, spaces.Dict):
        assert isinstance(obs_space.spaces, OrderedDict), "Dict space must have ordered subspaces"
        subspaces = obs_space.spaces
    elif isinstance(obs_space, spaces.Tuple):
        subspaces = {i: space for i, space in enumerate(obs_space.spaces)}  # type: ignore[assignment]
    else:
        assert not hasattr(obs_space, "spaces"), f"Unsupported structured space '{type(obs_space)}'"
        subspaces = {None: obs_space}  # type: ignore[assignment]
    keys = []
    shapes = {}
    dtypes = {}
    for key, box in subspaces.items():
        keys.append(key)
        shapes[key] = box.shape
        dtypes[key] = as_torch_dtype(box.dtype)
    return keys, shapes, dtypes<|MERGE_RESOLUTION|>--- conflicted
+++ resolved
@@ -2,11 +2,7 @@
 Helpers for dealing with vectorized environments.
 """
 from collections import OrderedDict
-<<<<<<< HEAD
 from typing import Any, Dict, Hashable, List, Mapping, Optional, Tuple, TypeVar, Union, overload
-=======
-from typing import Any, Dict, List, Optional, Tuple, TypeVar, Union
->>>>>>> 9714cc26
 
 import numpy as np
 import torch as th
@@ -18,11 +14,7 @@
 TensorObsType = TypeVar("TensorObsType", bound=Union[th.Tensor, Dict[str, th.Tensor]])
 
 
-<<<<<<< HEAD
-def as_torch_dtype(dtype: Union[th.dtype, np.typing.DTypeLike, None]) -> th.dtype:
-=======
 def as_torch_dtype(dtype: Union[th.dtype, np.typing.DTypeLike]) -> th.dtype:
->>>>>>> 9714cc26
     """
     Convert a numpy dtype to a PyTorch dtype, if it is not already one.
 
