import sys
import time
import warnings
from typing import Any, ClassVar, Dict, Optional, Type, TypeVar, Union

import numpy as np
import torch as th
from gymnasium import spaces

from stable_baselines3.common.callbacks import BaseCallback
from stable_baselines3.common.on_policy_algorithm import OnPolicyAlgorithm
from stable_baselines3.common.policies import BasePolicy
from stable_baselines3.common.pytree_dataclass import tree_map
from stable_baselines3.common.recurrent.buffers import (
    RecurrentRolloutBuffer,
    RecurrentRolloutBufferData,
)
from stable_baselines3.common.recurrent.policies import RecurrentActorCriticPolicy
<<<<<<< HEAD
from stable_baselines3.common.recurrent.type_aliases import RNNStates, non_null
=======
from stable_baselines3.common.recurrent.type_aliases import (
    RecurrentRolloutBufferData,
    RNNStates,
    non_null,
)
>>>>>>> b6b7478b
from stable_baselines3.common.type_aliases import GymEnv, MaybeCallback, Schedule
from stable_baselines3.common.utils import (
    explained_variance,
    get_schedule_fn,
    safe_mean,
)
from stable_baselines3.common.vec_env import VecEnv
from stable_baselines3.common.vec_env.util import obs_as_tensor
from stable_baselines3.ppo_recurrent.policies import (
    CnnLstmPolicy,
    MlpLstmPolicy,
    MultiInputLstmPolicy,
)

SelfRecurrentPPO = TypeVar("SelfRecurrentPPO", bound="RecurrentPPO")


class RecurrentPPO(OnPolicyAlgorithm):
    """
    Proximal Policy Optimization algorithm (PPO) (clip version)
    with support for recurrent policies (LSTM).

    Based on the original Stable Baselines 3 implementation.

    Introduction to PPO: https://spinningup.openai.com/en/latest/algorithms/ppo.html

    :param policy: The policy model to use (MlpPolicy, CnnPolicy, ...)
    :param env: The environment to learn from (if registered in Gym, can be str)
    :param learning_rate: The learning rate, it can be a function
        of the current progress remaining (from 1 to 0)
    :param n_steps: The number of steps to run for each environment per update
        (i.e. batch size is n_steps * n_env where n_env is number of environment copies running in parallel)
    :param batch_size: Minibatch size
    :param n_epochs: Number of epoch when optimizing the surrogate loss
    :param gamma: Discount factor
    :param gae_lambda: Factor for trade-off of bias vs variance for Generalized Advantage Estimator
    :param clip_range: Clipping parameter, it can be a function of the current progress
        remaining (from 1 to 0).
    :param clip_range_vf: Clipping parameter for the value function,
        it can be a function of the current progress remaining (from 1 to 0).
        This is a parameter specific to the OpenAI implementation. If None is passed (default),
        no clipping will be done on the value function.
        IMPORTANT: this clipping depends on the reward scaling.
    :param normalize_advantage: Whether to normalize or not the advantage
    :param ent_coef: Entropy coefficient for the loss calculation
    :param vf_coef: Value function coefficient for the loss calculation
    :param max_grad_norm: The maximum value for the gradient clipping
    :param target_kl: Limit the KL divergence between updates,
        because the clipping is not enough to prevent large update
        see issue #213 (cf https://github.com/hill-a/stable-baselines/issues/213)
        By default, there is no limit on the kl div.
    :param stats_window_size: Window size for the rollout logging, specifying the number of episodes to average
        the reported success rate, mean episode length, and mean reward over
    :param tensorboard_log: the log location for tensorboard (if None, no logging)
    :param policy_kwargs: additional arguments to be passed to the policy on creation
    :param verbose: the verbosity level: 0 no output, 1 info, 2 debug
    :param seed: Seed for the pseudo random generators
    :param device: Device (cpu, cuda, ...) on which the code should be run.
        Setting it to auto, the code will be run on the GPU if possible.
    :param _init_setup_model: Whether or not to build the network at the creation of the instance
    """

    policy_aliases: ClassVar[Dict[str, Type[BasePolicy]]] = {
        "MlpLstmPolicy": MlpLstmPolicy,
        "CnnLstmPolicy": CnnLstmPolicy,
        "MultiInputLstmPolicy": MultiInputLstmPolicy,
        "MlpPolicy": MlpLstmPolicy,
        "CnnPolicy": CnnLstmPolicy,
        "MultiInputPolicy": MultiInputLstmPolicy,
    }

    policy: RecurrentActorCriticPolicy
    policy_class: Type[RecurrentActorCriticPolicy]
    rollout_buffer: RecurrentRolloutBuffer

    def __init__(
        self,
        policy: Union[str, Type[RecurrentActorCriticPolicy]],
        env: Union[GymEnv, str],
        learning_rate: Union[float, Schedule] = 3e-4,
        n_steps: int = 128,
        batch_size: int = 128,
        n_epochs: int = 10,
        gamma: float = 0.99,
        gae_lambda: float = 0.95,
        clip_range: Union[float, Schedule] = 0.2,
        clip_range_vf: Union[None, float, Schedule] = None,
        normalize_advantage: bool = True,
        ent_coef: float = 0.0,
        vf_coef: float = 0.5,
        max_grad_norm: float = 0.5,
        use_sde: bool = False,
        sde_sample_freq: int = -1,
        target_kl: Optional[float] = None,
        stats_window_size: int = 100,
        tensorboard_log: Optional[str] = None,
        policy_kwargs: Optional[Dict[str, Any]] = None,
        verbose: int = 0,
        seed: Optional[int] = None,
        device: Union[th.device, str] = "auto",
        _init_setup_model: bool = True,
    ):
        super().__init__(
            policy,
            env,
            learning_rate=learning_rate,
            n_steps=n_steps,
            gamma=gamma,
            gae_lambda=gae_lambda,
            ent_coef=ent_coef,
            vf_coef=vf_coef,
            max_grad_norm=max_grad_norm,
            use_sde=use_sde,
            sde_sample_freq=sde_sample_freq,
            stats_window_size=stats_window_size,
            tensorboard_log=tensorboard_log,
            policy_kwargs=policy_kwargs,
            verbose=verbose,
            seed=seed,
            device=device,
            _init_setup_model=False,
            supported_action_spaces=(
                spaces.Box,
                spaces.Discrete,
                spaces.MultiDiscrete,
                spaces.MultiBinary,
            ),
        )
        # Sanity check, otherwise it will lead to noisy gradient and NaN
        # because of the advantage normalization
        if normalize_advantage:
            assert (
                batch_size > 1
            ), "`batch_size` must be greater than 1. See https://github.com/DLR-RM/stable-baselines3/issues/440"

        if self.env is not None:
            # Check that `n_steps * n_envs > 1` to avoid NaN
            # when doing advantage normalization
            buffer_size = self.env.num_envs * self.n_steps
            assert buffer_size > 1 or (
                not normalize_advantage
            ), f"`n_steps * n_envs` must be greater than 1. Currently n_steps={self.n_steps} and n_envs={self.env.num_envs}"
            # Check that the rollout buffer size is a multiple of the mini-batch size
            untruncated_batches = buffer_size // batch_size
            if buffer_size % batch_size > 0:
                warnings.warn(
                    f"You have specified a mini-batch size of {batch_size},"
                    f" but because the `RolloutBuffer` is of size `n_steps * n_envs = {buffer_size}`,"
                    f" after every {untruncated_batches} untruncated mini-batches,"
                    f" there will be a truncated mini-batch of size {buffer_size % batch_size}\n"
                    f"We recommend using a `batch_size` that is a factor of `n_steps * n_envs`.\n"
                    f"Info: (n_steps={self.n_steps} and n_envs={self.env.num_envs})"
                )
        self.batch_size = batch_size
        self.n_epochs = n_epochs
        self.clip_range: Schedule = clip_range  # type: ignore
        self.clip_range_vf: Schedule = clip_range_vf  # type: ignore
        self.normalize_advantage = normalize_advantage
        self.target_kl = target_kl
        self._last_lstm_states: Optional[RNNStates] = None

        if _init_setup_model:
            self._setup_model()

    def _setup_model(self) -> None:
        self._setup_lr_schedule()
        self.set_random_seed(self.seed)

        self.policy = self.policy_class(
            self.observation_space,
            self.action_space,
            self.lr_schedule,
            use_sde=self.use_sde,
            **self.policy_kwargs,  # pytype:disable=not-instantiable
        )
        self.policy = self.policy.to(self.device)

        # if not isinstance(self.policy, RecurrentActorCriticPolicy):
        #     raise ValueError("Policy must subclass RecurrentActorCriticPolicy")

<<<<<<< HEAD
        hidden_state_example = self.policy.recurrent_initial_state(n_envs=None, device=self.device)

        self.rollout_buffer = RecurrentRolloutBuffer(
            self.n_steps,
            self.observation_space,
            self.action_space,
            hidden_state_example=hidden_state_example,
            device=self.device,
=======
        if not isinstance(self.policy, RecurrentActorCriticPolicy):
            raise ValueError("Policy must subclass RecurrentActorCriticPolicy")

        per_timestep_hidden_state_shape = (lstm.num_layers, self.n_envs, lstm.hidden_size)
        # hidden and cell states for actor and critic
        self._last_lstm_states = RNNStates(
            (
                th.zeros(per_timestep_hidden_state_shape, device=self.device),
                th.zeros(per_timestep_hidden_state_shape, device=self.device),
            ),
            (
                th.zeros(per_timestep_hidden_state_shape, device=self.device),
                th.zeros(per_timestep_hidden_state_shape, device=self.device),
            ),
        )

        single_hidden_state_shape = (lstm.num_layers, lstm.hidden_size)
        hidden_state_example = RNNStates(
            (
                th.zeros(single_hidden_state_shape, device=self.device),
                th.zeros(single_hidden_state_shape, device=self.device),
            ),
            (
                th.zeros(single_hidden_state_shape, device=self.device),
                th.zeros(single_hidden_state_shape, device=self.device),
            ),
        )

        self.rollout_buffer = buffer_cls(
            self.n_steps,
            self.observation_space,
            self.action_space,
            hidden_state_example,
            self.device,
>>>>>>> b6b7478b
            gamma=self.gamma,
            gae_lambda=self.gae_lambda,
            n_envs=self.n_envs,
        )
        self._last_lstm_states = tree_map(  # type: ignore
            lambda x: x[0].clone().contiguous(), self.rollout_buffer.data.hidden_states
        )

        # Initialize schedules for policy/value clipping
        self.clip_range = get_schedule_fn(self.clip_range)
        if self.clip_range_vf is not None:
            if isinstance(self.clip_range_vf, (float, int)):
                assert self.clip_range_vf > 0, "`clip_range_vf` must be positive, pass `None` to deactivate vf clipping"

            self.clip_range_vf = get_schedule_fn(self.clip_range_vf)

    def collect_rollouts(  # type: ignore[override]
        self,
        env: VecEnv,
        callback: BaseCallback,
        rollout_buffer: RecurrentRolloutBuffer,
        n_rollout_steps: int,
    ) -> bool:
        """
        Collect experiences using the current policy and fill a ``RolloutBuffer``.
        The term rollout here refers to the model-free notion and should not
        be used with the concept of rollout used in model-based RL or planning.

        :param env: The training environment
        :param callback: Callback that will be called at each step
            (and at the beginning and end of the rollout)
        :param rollout_buffer: Buffer to fill with rollouts
        :param n_steps: Number of experiences to collect per environment
        :return: True if function returned with at least `n_rollout_steps`
            collected, False if callback terminated rollout prematurely.
        """
        assert isinstance(rollout_buffer, RecurrentRolloutBuffer), f"{rollout_buffer} doesn't support recurrent policy"

        assert self._last_obs is not None, "No previous observation was provided"
        # Switch to eval mode (this affects batch norm / dropout)
        self.policy.set_training_mode(False)
        self._last_episode_starts = non_null(self._last_episode_starts).to(self.device)

        n_steps = 0
        rollout_buffer.reset()
        # Sample new weights for the state dependent exploration
        if self.use_sde:
            self.policy.reset_noise(env.num_envs)

        callback.on_rollout_start()

        lstm_states = non_null(self._last_lstm_states)

        while n_steps < n_rollout_steps:
            if self.use_sde and self.sde_sample_freq > 0 and n_steps % self.sde_sample_freq == 0:
                # Sample a new noise matrix
                self.policy.reset_noise(env.num_envs)

            with th.no_grad():
                # Convert to pytorch tensor or to TensorDict
                obs_tensor = obs_as_tensor(self._last_obs, self.device)
<<<<<<< HEAD
                episode_starts = self._last_episode_starts
                actions, values, log_probs, lstm_states = self.policy.forward(
                    obs_tensor, lstm_states, non_null(episode_starts)
                )
=======
                episode_starts = non_null(self._last_episode_starts)
                actions, values, log_probs, lstm_states = self.policy.forward(obs_tensor, lstm_states, episode_starts)
>>>>>>> b6b7478b

            # Rescale and perform action
            clipped_actions = actions
            # Clip the actions to avoid out of bound error
            if isinstance(self.action_space, spaces.Box):
                clipped_actions = th.clip(
                    actions, th.as_tensor(self.action_space.low).to(actions), th.as_tensor(self.action_space.high).to(actions)
                )

            new_obs, rewards, dones, infos = env.step(clipped_actions)

            self.num_timesteps += env.num_envs

            # Give access to local variables
            callback.update_locals(locals())
            if callback.on_step() is False:
                return False

            self._update_info_buffer(infos)
            n_steps += 1

            if isinstance(self.action_space, spaces.Discrete):
                # Reshape in case of discrete action
                actions = actions.reshape(-1, 1)

            # Handle timeout by bootstraping with value function
            # see GitHub issue #633
            for idx, done_ in enumerate(dones):
                if (
                    done_
                    and infos[idx].get("terminal_observation") is not None
                    and infos[idx].get("TimeLimit.truncated", False)
                ):
                    terminal_obs = self.policy.obs_to_tensor(infos[idx]["terminal_observation"])[0]
                    with th.no_grad():
                        terminal_lstm_state = tree_map(
                            lambda x: x[:, idx : idx + 1, :].contiguous(),  # noqa: B023  ( idx not captured by function )
                            lstm_states,
                        )
                        episode_starts = th.tensor([False], dtype=th.bool, device=self.device)
                        terminal_value = self.policy.predict_values(terminal_obs, terminal_lstm_state, episode_starts)[
                            0
                        ].squeeze()
                    rewards[idx] += self.gamma * terminal_value

            rollout_buffer.add(
                RecurrentRolloutBufferData(
                    self._last_obs,
                    actions,
                    rewards,
                    non_null(self._last_episode_starts),
                    values.squeeze(-1),
                    log_probs,
                    hidden_states=non_null(self._last_lstm_states),
                )
            )

            self._last_obs = new_obs
            self._last_episode_starts = dones.to(self.device)
            self._last_lstm_states = lstm_states

        with th.no_grad():
            # Compute value for the last timestep
            episode_starts = th.as_tensor(dones).to(dtype=th.bool, device=self.device)
            values = self.policy.predict_values(obs_as_tensor(new_obs, self.device), lstm_states, episode_starts)

        rollout_buffer.compute_returns_and_advantage(last_values=values, dones=dones)

        callback.on_rollout_end()

        return True

    def train(self) -> None:
        """
        Update policy using the currently gathered rollout buffer.
        """
        # Switch to train mode (this affects batch norm / dropout)
        self.policy.set_training_mode(True)
        # Update optimizer learning rate
        self._update_learning_rate(self.policy.optimizer)
        # Compute current clip range
        clip_range = self.clip_range(self._current_progress_remaining)
        # Optional: clip range for the value function
        if self.clip_range_vf is not None:
            clip_range_vf = self.clip_range_vf(self._current_progress_remaining)

        entropy_losses = []
        pg_losses, value_losses = [], []
        clip_fractions = []

        continue_training = True

        # train for n_epochs epochs
        for epoch in range(self.n_epochs):
            approx_kl_divs = []
            # Do a complete pass on the rollout buffer
            for rollout_data in self.rollout_buffer.get(self.batch_size):
                actions = rollout_data.actions
                if isinstance(self.action_space, spaces.Discrete):
                    # Convert discrete action from float to long
                    actions = rollout_data.actions.long().flatten()

                # Re-sample the noise matrix because the log_std has changed
                if self.use_sde:
                    self.policy.reset_noise(self.batch_size)

                values, log_prob, entropy = self.policy.evaluate_actions(
                    rollout_data.observations,  # type: ignore[arg-type]
                    actions,
<<<<<<< HEAD
                    rollout_data.hidden_states,  # type: ignore[arg-type]
=======
                    rollout_data.hidden_states,
>>>>>>> b6b7478b
                    rollout_data.episode_starts,
                )

                values = values.flatten()
                # Normalize advantage
                advantages = rollout_data.advantages
                mask = rollout_data.mask
                if self.normalize_advantage:
                    advantages = (advantages - advantages[mask].mean()) / (advantages[mask].std() + 1e-8)

                # ratio between old and new policy, should be one at the first iteration
                ratio = th.exp(log_prob - rollout_data.old_log_prob)

                # clipped surrogate loss
                policy_loss_1 = advantages * ratio
                policy_loss_2 = advantages * th.clamp(ratio, 1 - clip_range, 1 + clip_range)
                policy_loss = -th.mean(th.min(policy_loss_1, policy_loss_2)[mask])

                # Logging
                pg_losses.append(policy_loss.item())
                clip_fraction = th.mean((th.abs(ratio - 1) > clip_range).float()[mask]).item()
                clip_fractions.append(clip_fraction)

                if self.clip_range_vf is None:
                    # No clipping
                    values_pred = values
                else:
                    # Clip the different between old and new value
                    # NOTE: this depends on the reward scaling
                    values_pred = rollout_data.old_values + th.clamp(
                        values - rollout_data.old_values, -clip_range_vf, clip_range_vf
                    )
                # Value loss using the TD(gae_lambda) target
                # Mask padded sequences
                value_loss = th.mean(((rollout_data.returns - values_pred) ** 2)[mask])

                value_losses.append(value_loss.item())

                # Entropy loss favor exploration
                if entropy is None:
                    # Approximate entropy when no analytical form
                    entropy_loss = -th.mean(-log_prob[mask])
                else:
                    entropy_loss = -th.mean(entropy[mask])

                entropy_losses.append(entropy_loss.item())

                loss = policy_loss + self.ent_coef * entropy_loss + self.vf_coef * value_loss

                # Calculate approximate form of reverse KL Divergence for early stopping
                # see issue #417: https://github.com/DLR-RM/stable-baselines3/issues/417
                # and discussion in PR #419: https://github.com/DLR-RM/stable-baselines3/pull/419
                # and Schulman blog: http://joschu.net/blog/kl-approx.html
                with th.no_grad():
                    log_ratio = log_prob - rollout_data.old_log_prob
                    approx_kl_div = th.mean(((th.exp(log_ratio) - 1) - log_ratio)[mask]).cpu().numpy()
                    approx_kl_divs.append(approx_kl_div)

                if self.target_kl is not None and approx_kl_div > 1.5 * self.target_kl:
                    continue_training = False
                    if self.verbose >= 1:
                        print(f"Early stopping at step {epoch} due to reaching max kl: {approx_kl_div:.2f}")
                    break

                # Optimization step
                self.policy.optimizer.zero_grad()
                loss.backward()
                # Clip grad norm
                th.nn.utils.clip_grad_norm_(self.policy.parameters(), self.max_grad_norm)
                self.policy.optimizer.step()

            if not continue_training:
                break

        self._n_updates += self.n_epochs
        explained_var = explained_variance(self.rollout_buffer.values.flatten(), self.rollout_buffer.returns.flatten())

        # Logs
        self.logger.record("train/entropy_loss", np.mean(entropy_losses))
        self.logger.record("train/policy_gradient_loss", np.mean(pg_losses))
        self.logger.record("train/value_loss", np.mean(value_losses))
        self.logger.record("train/approx_kl", np.mean(approx_kl_divs))
        self.logger.record("train/clip_fraction", np.mean(clip_fractions))
        self.logger.record("train/loss", loss.item())
        self.logger.record("train/explained_variance", explained_var.item())
        if hasattr(self.policy, "log_std"):
            self.logger.record("train/std", th.exp(self.policy.log_std).mean().item())

        self.logger.record("train/n_updates", self._n_updates, exclude="tensorboard")
        self.logger.record("train/clip_range", clip_range)
        if self.clip_range_vf is not None:
            self.logger.record("train/clip_range_vf", clip_range_vf)

    def learn(
        self: SelfRecurrentPPO,
        total_timesteps: int,
        callback: MaybeCallback = None,
        log_interval: int = 1,
        tb_log_name: str = "RecurrentPPO",
        reset_num_timesteps: bool = True,
        progress_bar: bool = False,
    ) -> SelfRecurrentPPO:
        iteration = 0

        total_timesteps, callback = self._setup_learn(
            total_timesteps,
            callback,
            reset_num_timesteps,
            tb_log_name,
            progress_bar,
        )

        callback.on_training_start(locals(), globals())

        while self.num_timesteps < total_timesteps:
            continue_training = self.collect_rollouts(
                non_null(self.env), callback, self.rollout_buffer, n_rollout_steps=self.n_steps
            )

            if continue_training is False:
                break

            iteration += 1
            self._update_current_progress_remaining(self.num_timesteps, total_timesteps)

            # Display training infos
            if log_interval is not None and iteration % log_interval == 0:
                time_elapsed = max((time.time_ns() - self.start_time) / 1e9, sys.float_info.epsilon)
                fps = int((self.num_timesteps - self._num_timesteps_at_start) / time_elapsed)
                self.logger.record("time/iterations", iteration, exclude="tensorboard")
                ep_info_buffer = non_null(self.ep_info_buffer)
                if len(ep_info_buffer) > 0 and len(ep_info_buffer[0]) > 0:
                    self.logger.record("rollout/ep_rew_mean", safe_mean([ep_info["r"] for ep_info in ep_info_buffer]))
                    self.logger.record("rollout/ep_len_mean", safe_mean([ep_info["l"] for ep_info in ep_info_buffer]))
                self.logger.record("time/fps", fps)
                self.logger.record("time/time_elapsed", int(time_elapsed), exclude="tensorboard")
                self.logger.record("time/total_timesteps", self.num_timesteps, exclude="tensorboard")
                self.logger.dump(step=self.num_timesteps)

            self.train()

        callback.on_training_end()

        return self<|MERGE_RESOLUTION|>--- conflicted
+++ resolved
@@ -11,20 +11,13 @@
 from stable_baselines3.common.on_policy_algorithm import OnPolicyAlgorithm
 from stable_baselines3.common.policies import BasePolicy
 from stable_baselines3.common.pytree_dataclass import tree_map
-from stable_baselines3.common.recurrent.buffers import (
-    RecurrentRolloutBuffer,
-    RecurrentRolloutBufferData,
-)
+from stable_baselines3.common.recurrent.buffers import RecurrentRolloutBuffer
 from stable_baselines3.common.recurrent.policies import RecurrentActorCriticPolicy
-<<<<<<< HEAD
-from stable_baselines3.common.recurrent.type_aliases import RNNStates, non_null
-=======
 from stable_baselines3.common.recurrent.type_aliases import (
     RecurrentRolloutBufferData,
     RNNStates,
     non_null,
 )
->>>>>>> b6b7478b
 from stable_baselines3.common.type_aliases import GymEnv, MaybeCallback, Schedule
 from stable_baselines3.common.utils import (
     explained_variance,
@@ -205,7 +198,6 @@
         # if not isinstance(self.policy, RecurrentActorCriticPolicy):
         #     raise ValueError("Policy must subclass RecurrentActorCriticPolicy")
 
-<<<<<<< HEAD
         hidden_state_example = self.policy.recurrent_initial_state(n_envs=None, device=self.device)
 
         self.rollout_buffer = RecurrentRolloutBuffer(
@@ -214,42 +206,6 @@
             self.action_space,
             hidden_state_example=hidden_state_example,
             device=self.device,
-=======
-        if not isinstance(self.policy, RecurrentActorCriticPolicy):
-            raise ValueError("Policy must subclass RecurrentActorCriticPolicy")
-
-        per_timestep_hidden_state_shape = (lstm.num_layers, self.n_envs, lstm.hidden_size)
-        # hidden and cell states for actor and critic
-        self._last_lstm_states = RNNStates(
-            (
-                th.zeros(per_timestep_hidden_state_shape, device=self.device),
-                th.zeros(per_timestep_hidden_state_shape, device=self.device),
-            ),
-            (
-                th.zeros(per_timestep_hidden_state_shape, device=self.device),
-                th.zeros(per_timestep_hidden_state_shape, device=self.device),
-            ),
-        )
-
-        single_hidden_state_shape = (lstm.num_layers, lstm.hidden_size)
-        hidden_state_example = RNNStates(
-            (
-                th.zeros(single_hidden_state_shape, device=self.device),
-                th.zeros(single_hidden_state_shape, device=self.device),
-            ),
-            (
-                th.zeros(single_hidden_state_shape, device=self.device),
-                th.zeros(single_hidden_state_shape, device=self.device),
-            ),
-        )
-
-        self.rollout_buffer = buffer_cls(
-            self.n_steps,
-            self.observation_space,
-            self.action_space,
-            hidden_state_example,
-            self.device,
->>>>>>> b6b7478b
             gamma=self.gamma,
             gae_lambda=self.gae_lambda,
             n_envs=self.n_envs,
@@ -311,15 +267,8 @@
             with th.no_grad():
                 # Convert to pytorch tensor or to TensorDict
                 obs_tensor = obs_as_tensor(self._last_obs, self.device)
-<<<<<<< HEAD
-                episode_starts = self._last_episode_starts
-                actions, values, log_probs, lstm_states = self.policy.forward(
-                    obs_tensor, lstm_states, non_null(episode_starts)
-                )
-=======
                 episode_starts = non_null(self._last_episode_starts)
                 actions, values, log_probs, lstm_states = self.policy.forward(obs_tensor, lstm_states, episode_starts)
->>>>>>> b6b7478b
 
             # Rescale and perform action
             clipped_actions = actions
@@ -429,11 +378,7 @@
                 values, log_prob, entropy = self.policy.evaluate_actions(
                     rollout_data.observations,  # type: ignore[arg-type]
                     actions,
-<<<<<<< HEAD
                     rollout_data.hidden_states,  # type: ignore[arg-type]
-=======
-                    rollout_data.hidden_states,
->>>>>>> b6b7478b
                     rollout_data.episode_starts,
                 )
 
